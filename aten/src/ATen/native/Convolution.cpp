--- conflicted
+++ resolved
@@ -612,7 +612,6 @@
                                false, output_padding, groups);
   }
 
-<<<<<<< HEAD
 #if AT_MKLDNN_ENABLED()
   // mkldnn has built-in support for asymmetric padding
   if (input.is_mkldnn()) {
@@ -639,10 +638,7 @@
   }
 #endif
 
-  TORCH_WARN_ONCE("Using padding='same' with even kernel lengths may"
-=======
   TORCH_WARN_ONCE("Using padding='same' with even kernel lengths and odd dilation may"
->>>>>>> 8259e9ab
                   " require a zero-padded copy of the input be created");
   SmallVector<int64_t, kDimVectorStaticSize * 2> pad_nd(static_cast<size_t>(2 * dim));
   for (int i = 0; i < dim; ++i) {
