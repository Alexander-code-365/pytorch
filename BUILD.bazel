--- conflicted
+++ resolved
@@ -1762,7 +1762,6 @@
     tools = [':gen_version_header'],
 )
 
-<<<<<<< HEAD
 py_binary(
     name = "stringify_file",
     srcs = ["torch/csrc/jit/codegen/cuda/tools/stringify_file.py"],
@@ -1783,16 +1782,6 @@
 
 torch_cuda_headers = glob(["torch/csrc/cuda/*.h"]) + generated_nvfuser_hdrs
 
-flatbuffer_cc_library(
-    name = "mobile_bytecode_header",
-    srcs = ["torch/csrc/jit/serialization/mobile_bytecode.fbs"],
-    out_prefix = "torch/csrc/jit/serialization/",
-    flatc_args=["--gen-mutable", "--scoped-enums",],
-)
-
-=======
-torch_cuda_headers = glob(["torch/csrc/cuda/*.h"])
->>>>>>> 17f3179d
 cc_library(
     name = "torch_headers",
     hdrs = if_cuda(
