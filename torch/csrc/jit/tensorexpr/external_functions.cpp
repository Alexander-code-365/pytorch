#include <torch/csrc/jit/tensorexpr/external_functions.h>

#include <ATen/ATen.h>
#include <ATen/Functions.h>
#include <ATen/NativeFunctions.h>
#include <ATen/core/Tensor.h>
#include <ATen/native/quantized/cpu/conv_packed_params.h>
#include <ATen/native/quantized/cpu/qadd.h>
#include <ATen/native/xnnpack/OpContext.h>
#include <ATen/quantized/Quantizer.h>
#include <c10/core/TensorOptions.h>
#include <c10/util/irange.h>
#include <torch/csrc/jit/tensorexpr/exceptions.h>
#include <torch/csrc/jit/tensorexpr/external_functions_registry.h>

namespace torch {
namespace jit {
namespace tensorexpr {

std::vector<at::Tensor> constructTensors(
    int64_t bufs_num,
    void** buf_data,
    int64_t* buf_ranks,
    int64_t* buf_dims,
    int8_t* buf_dtypes) {
  std::vector<void*> buf_data_vec;
  std::vector<std::vector<int64_t>> buf_dims_vec;
  std::vector<c10::ScalarType> buf_dtypes_vec;
  int64_t buf_dims_idx = 0;
  for (const auto i : c10::irange(bufs_num)) {
    buf_data_vec.push_back(buf_data[i]);
    buf_dims_vec.emplace_back();
    for (const auto dim : c10::irange(buf_ranks[i])) {
      (void)dim;
      buf_dims_vec[i].push_back(buf_dims[buf_dims_idx++]);
    }
    buf_dtypes_vec.push_back(static_cast<c10::ScalarType>(buf_dtypes[i]));
  }

  std::vector<at::Tensor> tensors;
  for (const auto i : c10::irange(buf_data_vec.size())) {
    auto options = at::TensorOptions()
                       .dtype(buf_dtypes_vec[i])
                       .layout(at::kStrided)
                       .device(at::kCPU) // TODO: support GPUs too
                       .requires_grad(false);
    tensors.emplace_back(
        at::from_blob(buf_data_vec[i], buf_dims_vec[i], options));
  }
  return tensors;
}

#ifdef C10_MOBILE
extern "C" {
#endif

void nnc_aten_conv2d(
    int64_t bufs_num,
    void** buf_data,
    int64_t* buf_ranks,
    int64_t* buf_dims,
    int8_t* buf_dtypes,
    int64_t args_num,
    int64_t* extra_args) {
  std::vector<at::Tensor> tensors =
      constructTensors(bufs_num, buf_data, buf_ranks, buf_dims, buf_dtypes);

  at::Tensor& r = tensors[0];
  const at::Tensor& x = tensors[1];
  const at::Tensor& w = tensors[2];
  if (args_num > 0) {
    // Check that if the extra arguments are provided, then the bias tensor is
    // also present
    TORCH_INTERNAL_ASSERT(args_num == 7 && bufs_num == 4);
    const at::Tensor& b = tensors[3];

    int64_t strideH = extra_args[0];
    int64_t strideW = extra_args[1];
    int64_t paddingH = extra_args[2];
    int64_t paddingW = extra_args[3];
    int64_t dilationH = extra_args[4];
    int64_t dilationW = extra_args[5];
    int64_t groups = extra_args[6];

    try {
      r = at::conv2d(
          x,
          w,
          b,
          {strideH, strideW},
          {paddingH, paddingW},
          {dilationH, dilationW},
          groups);
    } catch (...) {
    }
  } else {
    try {
      r = at::conv2d(x, w);
    } catch (...) {
    }
  }

  // TODO: can i haz an out version of the conv2d?
  memcpy(buf_data[0], r.data_ptr(), r.element_size() * r.numel());
}

<<<<<<< HEAD
void nnc_aten_conv1d(
=======
void nnc_aten_quantized_conv2d(
>>>>>>> cd51d2a3
    int64_t bufs_num,
    void** buf_data,
    int64_t* buf_ranks,
    int64_t* buf_dims,
    int8_t* buf_dtypes,
<<<<<<< HEAD
    int64_t args_num,
    int64_t* extra_args) {
  std::vector<at::Tensor> tensors =
      constructTensors(bufs_num, buf_data, buf_ranks, buf_dims, buf_dtypes);

  at::Tensor& r = tensors[0];
  const at::Tensor& x = tensors[1];
  const at::Tensor& w = tensors[2];
  if (args_num > 0) {
    // Check that if the extra arguments are provided, then the bias tensor is
    // also present
    TORCH_INTERNAL_ASSERT(args_num == 7 && bufs_num == 4);
    const at::Tensor& b = tensors[3];

    int64_t stride = extra_args[0];
    int64_t padding = extra_args[2];
    int64_t dilation = extra_args[4];
    int64_t groups = extra_args[6];

    try {
      r = at::conv1d(x, w, b, {stride}, {padding}, {dilation}, groups);
    } catch (...) {
    }
  } else {
    try {
      r = at::conv1d(x, w);
    } catch (...) {
    }
  }

=======
    int64_t,
    int64_t* extra_args) {
  std::vector<at::Tensor> tensors =
      constructTensors(bufs_num, buf_data, buf_ranks, buf_dims, buf_dtypes);
  const double x_qscale = ((double*)extra_args)[0];
  const int64_t x_qzero = extra_args[1];
  const c10::ScalarType x_qdtype = static_cast<c10::ScalarType>(extra_args[2]);
  at::Tensor qx = at::from_blob_quantized_per_tensor_affine(
      buf_data[1],
      // NOLINTNEXTLINE(facebook-hte-LocalUncheckedArrayBounds)
      tensors[1].sizes(),
      [](void*) {},
      // NOLINTNEXTLINE
      x_qscale,
      x_qzero,
      at::TensorOptions(toQIntType(x_qdtype)));
  auto convPackedParams =
      reinterpret_cast<ConvPackedParamsBase<2>*>(buf_data[2]);
  const double out_qscale = ((double*)extra_args)[3];
  const int64_t out_qzero = extra_args[4];
  auto r = convPackedParams->apply(qx, out_qscale, out_qzero);
  r = r.contiguous();
  memcpy(buf_data[0], r.data_ptr(), r.element_size() * r.numel());
}

void nnc_aten_quantized_conv2d_relu(
    int64_t bufs_num,
    void** buf_data,
    int64_t* buf_ranks,
    int64_t* buf_dims,
    int8_t* buf_dtypes,
    int64_t,
    int64_t* extra_args) {
  std::vector<at::Tensor> tensors =
      constructTensors(bufs_num, buf_data, buf_ranks, buf_dims, buf_dtypes);
  const double x_qscale = ((double*)extra_args)[0];
  const int64_t x_qzero = extra_args[1];
  const c10::ScalarType x_qdtype = static_cast<c10::ScalarType>(extra_args[2]);
  at::Tensor qx = at::from_blob_quantized_per_tensor_affine(
      buf_data[1],
      // NOLINTNEXTLINE(facebook-hte-LocalUncheckedArrayBounds)
      tensors[1].sizes(),
      [](void*) {},
      // NOLINTNEXTLINE
      x_qscale,
      x_qzero,
      at::TensorOptions(toQIntType(x_qdtype)));
  auto convPackedParams =
      reinterpret_cast<ConvPackedParamsBase<2>*>(buf_data[2]);
  const double out_qscale = ((double*)extra_args)[3];
  const int64_t out_qzero = extra_args[4];
  auto r = convPackedParams->apply_relu(qx, out_qscale, out_qzero);
  r = r.contiguous();
  memcpy(buf_data[0], r.data_ptr(), r.element_size() * r.numel());
}

void nnc_aten_quantized_add(
    int64_t bufs_num,
    void** buf_data,
    int64_t* buf_ranks,
    int64_t* buf_dims,
    int8_t* buf_dtypes,
    int64_t,
    int64_t* extra_args) {
  std::vector<at::Tensor> tensors =
      constructTensors(bufs_num, buf_data, buf_ranks, buf_dims, buf_dtypes);

  const double a_qscale = ((double*)extra_args)[0];
  const int64_t a_qzero = extra_args[1];
  const c10::ScalarType a_qdtype = static_cast<c10::ScalarType>(extra_args[2]);
  at::Tensor qa = at::from_blob_quantized_per_tensor_affine(
      buf_data[1],
      // NOLINTNEXTLINE(facebook-hte-LocalUncheckedArrayBounds)
      tensors[1].sizes(),
      [](void*) {},
      // NOLINTNEXTLINE
      a_qscale,
      a_qzero,
      at::TensorOptions(toQIntType(a_qdtype)));
  const double b_qscale = ((double*)extra_args)[3];
  const int64_t b_qzero = extra_args[4];
  const c10::ScalarType b_qdtype = static_cast<c10::ScalarType>(extra_args[5]);
  at::Tensor qb = at::from_blob_quantized_per_tensor_affine(
      buf_data[2],
      // NOLINTNEXTLINE(facebook-hte-LocalUncheckedArrayBounds)
      tensors[2].sizes(),
      [](void*) {},
      // NOLINTNEXTLINE
      b_qscale,
      b_qzero,
      at::TensorOptions(toQIntType(b_qdtype)));
  const double out_qscale = ((double*)extra_args)[6];
  const int64_t out_qzero = extra_args[7];
  auto r = at::native::quantized_add(qa, qb, out_qscale, out_qzero);
  r = r.contiguous();
  memcpy(buf_data[0], r.data_ptr(), r.element_size() * r.numel());
}

void nnc_aten_upsample_nearest2d(
    int64_t bufs_num,
    void** buf_data,
    int64_t* buf_ranks,
    int64_t* buf_dims,
    int8_t* buf_dtypes,
    int64_t,
    int64_t* extra_args) {
  std::vector<at::Tensor> tensors =
      constructTensors(bufs_num, buf_data, buf_ranks, buf_dims, buf_dtypes);
  // NOLINTNEXTLINE(facebook-hte-LocalUncheckedArrayBounds)
  at::Tensor x = tensors[0];
  const double x_qscale = ((double*)extra_args)[0];
  const int64_t x_qzero = extra_args[1];
  const int64_t x_qdtype = extra_args[2];
  const auto is_quantized = x_qdtype != -1;
  if (is_quantized) {
    x = at::from_blob_quantized_per_tensor_affine(
        buf_data[1],
        // NOLINTNEXTLINE(facebook-hte-LocalUncheckedArrayBounds)
        tensors[1].sizes(),
        [](void*) {},
        // NOLINTNEXTLINE
        x_qscale,
        x_qzero,
        at::TensorOptions(toQIntType(static_cast<c10::ScalarType>(x_qdtype))));
  }

  int64_t output_size_h = extra_args[3];
  int64_t output_size_w = extra_args[4];
  double scale_factor_h = ((double*)extra_args)[5];
  double scale_factor_w = ((double*)extra_args)[6];

  auto r = at::upsample_nearest2d(
      x,
      (output_size_h != -1)
          ? c10::optional<at::IntArrayRef>({output_size_h, output_size_w})
          : c10::nullopt,
      (scale_factor_h != -1.f) ? c10::optional<at::ArrayRef<double>>(
                                     {scale_factor_h, scale_factor_w})
                               : c10::nullopt);
  r = r.contiguous();
  memcpy(buf_data[0], r.data_ptr(), r.element_size() * r.numel());
}

void nnc_aten_quantize_per_tensor(
    int64_t bufs_num,
    void** buf_data,
    int64_t* buf_ranks,
    int64_t* buf_dims,
    int8_t* buf_dtypes,
    int64_t,
    int64_t* extra_args) {
  std::vector<at::Tensor> tensors =
      constructTensors(bufs_num, buf_data, buf_ranks, buf_dims, buf_dtypes);
  // NOLINTNEXTLINE(facebook-hte-LocalUncheckedArrayBounds)
  at::Tensor x = tensors[1];
  const double qscale = ((double*)extra_args)[0];
  const int64_t qzero = extra_args[1];
  const c10::ScalarType qdtype = static_cast<c10::ScalarType>(extra_args[2]);
  auto r = at::quantize_per_tensor(x, qscale, qzero, qdtype);
  memcpy(buf_data[0], r.data_ptr(), r.element_size() * r.numel());
}

void nnc_aten_dequantize(
    int64_t bufs_num,
    void** buf_data,
    int64_t* buf_ranks,
    int64_t* buf_dims,
    int8_t* buf_dtypes,
    int64_t,
    int64_t* extra_args) {
  std::vector<at::Tensor> tensors =
      constructTensors(bufs_num, buf_data, buf_ranks, buf_dims, buf_dtypes);
  const double qscale = ((double*)extra_args)[0];
  const int64_t qzero = extra_args[1];
  const int64_t qdtype = extra_args[2];
  at::Tensor qx = at::from_blob_quantized_per_tensor_affine(
      buf_data[1],
      // NOLINTNEXTLINE(facebook-hte-LocalUncheckedArrayBounds)
      tensors[1].sizes(),
      [](void*) {},
      // NOLINTNEXTLINE
      qscale,
      qzero,
      at::TensorOptions(toQIntType(static_cast<c10::ScalarType>(qdtype))));
  auto r = at::dequantize(qx);
>>>>>>> cd51d2a3
  memcpy(buf_data[0], r.data_ptr(), r.element_size() * r.numel());
}

void nnc_aten_adaptive_avg_pool2d(
    int64_t bufs_num,
    void** buf_data,
    int64_t* buf_ranks,
    int64_t* buf_dims,
    int8_t* buf_dtypes,
    int64_t args_num,
    int64_t* extra_args) {
  std::vector<at::Tensor> tensors =
      constructTensors(bufs_num, buf_data, buf_ranks, buf_dims, buf_dtypes);

  at::Tensor& r = tensors[0];
  const at::Tensor& x = tensors[1];
  int64_t H = extra_args[0];
  int64_t W = H;
  if (args_num > 1) {
    W = extra_args[1];
  }
  try {
    at::adaptive_avg_pool2d_out(r, x, {H, W});
  } catch (...) {
  }
}

void nnc_aten_mean(
    int64_t bufs_num,
    void** buf_data,
    int64_t* buf_ranks,
    int64_t* buf_dims,
    int8_t* buf_dtypes,
    int64_t args_num,
    int64_t* extra_args) {
  std::vector<at::Tensor> tensors =
      constructTensors(bufs_num, buf_data, buf_ranks, buf_dims, buf_dtypes);

  at::Tensor& r = tensors[0];
  const at::Tensor& x = tensors[1];
  std::vector<int64_t> mean_dims(args_num);
  if (args_num > 0) {
    memcpy(mean_dims.data(), extra_args, sizeof(int64_t) * args_num);
  }
  try {
    at::mean_out(r, x, mean_dims);
  } catch (...) {
  }
}

void nnc_aten_max_red(
    int64_t bufs_num,
    void** buf_data,
    int64_t* buf_ranks,
    int64_t* buf_dims,
    int8_t* buf_dtypes,
    int64_t args_num,
    int64_t* extra_args) {
  std::vector<at::Tensor> tensors =
      constructTensors(bufs_num, buf_data, buf_ranks, buf_dims, buf_dtypes);

  at::Tensor& r = tensors[0];
  const at::Tensor& x = tensors[1];
  int64_t max_dim = extra_args[0];
  int64_t keep_dim = extra_args[1];
  try {
    r =  std::get<1>(at::max(x, max_dim, keep_dim));
  } catch (...) {
  }
  memcpy(buf_data[0], r.data_ptr(), r.element_size() * r.numel());
}

void nnc_aten_addmm(
    int64_t bufs_num,
    void** buf_data,
    int64_t* buf_ranks,
    int64_t* buf_dims,
    int8_t* buf_dtypes,
    int64_t args_num,
    int64_t* extra_args) {
  std::vector<at::Tensor> tensors =
      constructTensors(bufs_num, buf_data, buf_ranks, buf_dims, buf_dtypes);

  at::Tensor& r = tensors[0];
  const at::Tensor& x = tensors[1];
  const at::Tensor& y = tensors[2];
  const at::Tensor& z = tensors[3];
  // TODO: handle other alpha and beta dtypes, e.g. alpha=0.6, beta=0.2
  int64_t alpha = extra_args[0], beta = extra_args[1];

  try {
    at::addmm_out(r, x, y, z, alpha, beta);
  } catch (...) {
  }
}

// Only provides first output, the second output is just a copy of one of the
// inputs
void nnc_aten_triangular_solve(
    int64_t bufs_num,
    void** buf_data,
    int64_t* buf_ranks,
    int64_t* buf_dims,
    int8_t* buf_dtypes,
    int64_t args_num,
    int64_t* extra_args) {
  std::vector<at::Tensor> tensors =
      constructTensors(bufs_num, buf_data, buf_ranks, buf_dims, buf_dtypes);
  at::Tensor& r = tensors[0];
  at::Tensor r2 = tensors[2].clone();
  const at::Tensor& input = tensors[1];
  const at::Tensor& A = tensors[2];
  try {
    at::triangular_solve_out(
        r, r2, input, A, extra_args[0], extra_args[2], extra_args[3]);
  } catch (...) {
  }
}

#ifdef USE_XNNPACK

void nnc_prepacked_linear_clamp_run(
    int64_t bufs_num,
    void** buf_data,
    int64_t* buf_ranks,
    int64_t* buf_dims,
    int8_t* buf_dtypes,
    int64_t args_num,
    int64_t* extra_args) {
  using namespace at::native::xnnpack;

  std::vector<at::Tensor> tensors =
      constructTensors(bufs_num - 1, buf_data, buf_ranks, buf_dims, buf_dtypes);

  const at::Tensor& x = tensors[1];
  auto context = reinterpret_cast<LinearOpContext*>(buf_data[2]);
  at::Tensor output = context->run(x);
  memcpy(
      buf_data[0], output.data_ptr(), output.element_size() * output.numel());
}

void nnc_prepacked_conv2d_clamp_run(
    int64_t bufs_num,
    void** buf_data,
    int64_t* buf_ranks,
    int64_t* buf_dims,
    int8_t* buf_dtypes,
    int64_t args_num,
    int64_t* extra_args) {
  using namespace at::native::xnnpack;

  std::vector<at::Tensor> tensors =
      constructTensors(bufs_num - 1, buf_data, buf_ranks, buf_dims, buf_dtypes);

  const at::Tensor& x = tensors[1];
  auto context = reinterpret_cast<Conv2dOpContext*>(buf_data[2]);
  at::Tensor output = context->run(x);
  memcpy(
      buf_data[0], output.data_ptr(), output.element_size() * output.numel());
}

#endif // USE_XNNPACK

void nnc_aten_embedding(
    int64_t bufs_num,
    void** buf_data,
    int64_t* buf_ranks,
    int64_t* buf_dims,
    int8_t* buf_dtypes,
    int64_t args_num,
    int64_t* extra_args) {
  std::vector<at::Tensor> tensors =
      constructTensors(bufs_num, buf_data, buf_ranks, buf_dims, buf_dtypes);

  /*
struct TORCH_API embedding {
  using schema = at::Tensor (const at::Tensor &, const at::Tensor &, int64_t, bool, bool);
  using ptr_schema = schema*;
  // See Note [static constexpr char* members for windows NVCC]
  STATIC_CONSTEXPR_STR_INL_EXCEPT_WIN_CUDA(name, "aten::embedding")
  STATIC_CONSTEXPR_STR_INL_EXCEPT_WIN_CUDA(overload_name, "")
  STATIC_CONSTEXPR_STR_INL_EXCEPT_WIN_CUDA(schema_str, "embedding(Tensor weight, Tensor indices, int padding_idx=-1, bool scale_grad_by_freq=False, bool sparse=False) -> Tensor")
  static at::Tensor call(const at::Tensor & weight, const at::Tensor & indices, int64_t padding_idx, bool scale_grad_by_freq, bool sparse);
  static at::Tensor redispatch(c10::DispatchKeySet dispatchKeySet, const at::Tensor & weight, const at::Tensor & indices, int64_t padding_idx, bool scale_grad_by_freq, bool sparse);
};
   */
  at::Tensor& r = tensors[0];
  const at::Tensor& weight = tensors[1];
  const at::Tensor& indices = tensors[2];
  try {
    r = at::embedding(weight, indices);
  } catch (...) {
  }
  // TODO: have to copy output because at::embedding doesnt have an out variant
  // and NNC's external calls don't support allocations
  memcpy(buf_data[0], r.data_ptr(), r.element_size() * r.numel());
}

#ifndef C10_MOBILE

const static RegisterNNCExternalFunction nnc_conv2d(
    "nnc_aten_conv2d",
    nnc_aten_conv2d);
<<<<<<< HEAD
const static RegisterNNCExternalFunction nnc_conv1d(
    "nnc_aten_conv1d",
    nnc_aten_conv1d);
=======
const static RegisterNNCExternalFunction nnc_quantized_conv2d(
    "nnc_aten_quantized_conv2d",
    nnc_aten_quantized_conv2d);
const static RegisterNNCExternalFunction nnc_quantized_conv2d_relu(
    "nnc_aten_quantized_conv2d_relu",
    nnc_aten_quantized_conv2d_relu);
const static RegisterNNCExternalFunction nnc_quantized_add(
    "nnc_aten_quantized_add",
    nnc_aten_quantized_add);
const static RegisterNNCExternalFunction nnc_quantize_per_tensor(
    "nnc_aten_quantize_per_tensor",
    nnc_aten_quantize_per_tensor);
const static RegisterNNCExternalFunction nnc_dequantize(
    "nnc_aten_dequantize",
    nnc_aten_dequantize);
const static RegisterNNCExternalFunction nnc_upsample_nearest2d(
    "nnc_aten_upsample_nearest2d",
    nnc_aten_upsample_nearest2d);
>>>>>>> cd51d2a3
const static RegisterNNCExternalFunction nnc_adaptive_avg_pool2d(
    "nnc_aten_adaptive_avg_pool2d",
    nnc_aten_adaptive_avg_pool2d);
const static RegisterNNCExternalFunction nnc_mean(
    "nnc_aten_mean",
    nnc_aten_mean);
const static RegisterNNCExternalFunction nnc_max_red("nnc_aten_max_red", nnc_aten_max_red);
const static RegisterNNCExternalFunction nnc_addmm(
    "nnc_aten_addmm",
    nnc_aten_addmm);

const static RegisterNNCExternalFunction nnc_triangular_solve(
    "nnc_aten_triangular_solve",
    nnc_aten_triangular_solve);

const static RegisterNNCExternalFunction nnc_embedding(
    "nnc_aten_embedding",
    nnc_aten_embedding);

#ifdef USE_XNNPACK
const static RegisterNNCExternalFunction reg_nnc_prepacked_linear_clamp_run(
    "nnc_prepacked_linear_clamp_run",
    nnc_prepacked_linear_clamp_run);
const static RegisterNNCExternalFunction reg_nnc_prepacked_conv2d_clamp_run(
    "nnc_prepacked_conv2d_clamp_run",
    nnc_prepacked_conv2d_clamp_run);
#endif // USE_XNNPACK

#endif // C10_MOBILE

#ifdef C10_MOBILE
} // extern "C"
#endif

} // namespace tensorexpr
} // namespace jit
} // namespace torch<|MERGE_RESOLUTION|>--- conflicted
+++ resolved
@@ -104,48 +104,12 @@
   memcpy(buf_data[0], r.data_ptr(), r.element_size() * r.numel());
 }
 
-<<<<<<< HEAD
-void nnc_aten_conv1d(
-=======
 void nnc_aten_quantized_conv2d(
->>>>>>> cd51d2a3
-    int64_t bufs_num,
-    void** buf_data,
-    int64_t* buf_ranks,
-    int64_t* buf_dims,
-    int8_t* buf_dtypes,
-<<<<<<< HEAD
-    int64_t args_num,
-    int64_t* extra_args) {
-  std::vector<at::Tensor> tensors =
-      constructTensors(bufs_num, buf_data, buf_ranks, buf_dims, buf_dtypes);
-
-  at::Tensor& r = tensors[0];
-  const at::Tensor& x = tensors[1];
-  const at::Tensor& w = tensors[2];
-  if (args_num > 0) {
-    // Check that if the extra arguments are provided, then the bias tensor is
-    // also present
-    TORCH_INTERNAL_ASSERT(args_num == 7 && bufs_num == 4);
-    const at::Tensor& b = tensors[3];
-
-    int64_t stride = extra_args[0];
-    int64_t padding = extra_args[2];
-    int64_t dilation = extra_args[4];
-    int64_t groups = extra_args[6];
-
-    try {
-      r = at::conv1d(x, w, b, {stride}, {padding}, {dilation}, groups);
-    } catch (...) {
-    }
-  } else {
-    try {
-      r = at::conv1d(x, w);
-    } catch (...) {
-    }
-  }
-
-=======
+    int64_t bufs_num,
+    void** buf_data,
+    int64_t* buf_ranks,
+    int64_t* buf_dims,
+    int8_t* buf_dtypes,
     int64_t,
     int64_t* extra_args) {
   std::vector<at::Tensor> tensors =
@@ -331,7 +295,45 @@
       qzero,
       at::TensorOptions(toQIntType(static_cast<c10::ScalarType>(qdtype))));
   auto r = at::dequantize(qx);
->>>>>>> cd51d2a3
+  memcpy(buf_data[0], r.data_ptr(), r.element_size() * r.numel());
+}
+
+void nnc_aten_conv1d(
+    int64_t bufs_num,
+    void** buf_data,
+    int64_t* buf_ranks,
+    int64_t* buf_dims,
+    int8_t* buf_dtypes,
+    int64_t args_num,
+    int64_t* extra_args) {
+  std::vector<at::Tensor> tensors =
+      constructTensors(bufs_num, buf_data, buf_ranks, buf_dims, buf_dtypes);
+
+  at::Tensor& r = tensors[0];
+  const at::Tensor& x = tensors[1];
+  const at::Tensor& w = tensors[2];
+  if (args_num > 0) {
+    // Check that if the extra arguments are provided, then the bias tensor is
+    // also present
+    TORCH_INTERNAL_ASSERT(args_num == 4 && bufs_num == 4);
+    const at::Tensor& b = tensors[3];
+
+    int64_t stride = extra_args[0];
+    int64_t padding = extra_args[1];
+    int64_t dilation = extra_args[2];
+    int64_t groups = extra_args[3];
+
+    try {
+      r = at::conv1d(x, w, b, {stride}, {padding}, {dilation}, groups);
+    } catch (...) {
+    }
+  } else {
+    try {
+      r = at::conv1d(x, w);
+    } catch (...) {
+    }
+  }
+
   memcpy(buf_data[0], r.data_ptr(), r.element_size() * r.numel());
 }
 
@@ -396,9 +398,9 @@
   at::Tensor& r = tensors[0];
   const at::Tensor& x = tensors[1];
   int64_t max_dim = extra_args[0];
-  int64_t keep_dim = extra_args[1];
+  bool keep_dim = extra_args[1];
   try {
-    r =  std::get<1>(at::max(x, max_dim, keep_dim));
+    r = std::get<0>(at::max(x, max_dim, keep_dim));
   } catch (...) {
   }
   memcpy(buf_data[0], r.data_ptr(), r.element_size() * r.numel());
@@ -506,18 +508,6 @@
   std::vector<at::Tensor> tensors =
       constructTensors(bufs_num, buf_data, buf_ranks, buf_dims, buf_dtypes);
 
-  /*
-struct TORCH_API embedding {
-  using schema = at::Tensor (const at::Tensor &, const at::Tensor &, int64_t, bool, bool);
-  using ptr_schema = schema*;
-  // See Note [static constexpr char* members for windows NVCC]
-  STATIC_CONSTEXPR_STR_INL_EXCEPT_WIN_CUDA(name, "aten::embedding")
-  STATIC_CONSTEXPR_STR_INL_EXCEPT_WIN_CUDA(overload_name, "")
-  STATIC_CONSTEXPR_STR_INL_EXCEPT_WIN_CUDA(schema_str, "embedding(Tensor weight, Tensor indices, int padding_idx=-1, bool scale_grad_by_freq=False, bool sparse=False) -> Tensor")
-  static at::Tensor call(const at::Tensor & weight, const at::Tensor & indices, int64_t padding_idx, bool scale_grad_by_freq, bool sparse);
-  static at::Tensor redispatch(c10::DispatchKeySet dispatchKeySet, const at::Tensor & weight, const at::Tensor & indices, int64_t padding_idx, bool scale_grad_by_freq, bool sparse);
-};
-   */
   at::Tensor& r = tensors[0];
   const at::Tensor& weight = tensors[1];
   const at::Tensor& indices = tensors[2];
@@ -535,11 +525,6 @@
 const static RegisterNNCExternalFunction nnc_conv2d(
     "nnc_aten_conv2d",
     nnc_aten_conv2d);
-<<<<<<< HEAD
-const static RegisterNNCExternalFunction nnc_conv1d(
-    "nnc_aten_conv1d",
-    nnc_aten_conv1d);
-=======
 const static RegisterNNCExternalFunction nnc_quantized_conv2d(
     "nnc_aten_quantized_conv2d",
     nnc_aten_quantized_conv2d);
@@ -558,14 +543,18 @@
 const static RegisterNNCExternalFunction nnc_upsample_nearest2d(
     "nnc_aten_upsample_nearest2d",
     nnc_aten_upsample_nearest2d);
->>>>>>> cd51d2a3
+const static RegisterNNCExternalFunction nnc_conv1d(
+    "nnc_aten_conv1d",
+    nnc_aten_conv1d);
 const static RegisterNNCExternalFunction nnc_adaptive_avg_pool2d(
     "nnc_aten_adaptive_avg_pool2d",
     nnc_aten_adaptive_avg_pool2d);
 const static RegisterNNCExternalFunction nnc_mean(
     "nnc_aten_mean",
     nnc_aten_mean);
-const static RegisterNNCExternalFunction nnc_max_red("nnc_aten_max_red", nnc_aten_max_red);
+const static RegisterNNCExternalFunction nnc_max_red(
+    "nnc_aten_max_red",
+    nnc_aten_max_red);
 const static RegisterNNCExternalFunction nnc_addmm(
     "nnc_aten_addmm",
     nnc_aten_addmm);
