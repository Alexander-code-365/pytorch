--- conflicted
+++ resolved
@@ -14,36 +14,24 @@
 DEFINE_DISPATCH(_aminmax_all_stub);
 
 Tensor min(const Tensor &self) {
-<<<<<<< HEAD
-  TORCH_CHECK(self.numel() > 0, "operation does not have an identity.");
-=======
   TORCH_CHECK(self.numel() > 0,
               "min(): Expected reduction dim to be specified for input.numel() == 0. Specify the reduction dim with the 'dim' argument.");
->>>>>>> 8be5b1ca
   Tensor result = at::empty({}, self.options());
   min_all_stub(self.device().type(), result, self.contiguous());
   return result;
 }
 
 Tensor max(const Tensor &self) {
-<<<<<<< HEAD
-  TORCH_CHECK(self.numel() > 0, "operation does not have an identity.");
-=======
   TORCH_CHECK(self.numel() > 0,
               "max(): Expected reduction dim to be specified for input.numel() == 0. Specify the reduction dim with the 'dim' argument.");
->>>>>>> 8be5b1ca
   Tensor result = at::empty({}, self.options());
   max_all_stub(self.device().type(), result, self.contiguous());
   return result;
 }
 
 std::tuple<Tensor, Tensor> _aminmax_all(const Tensor &self) {
-<<<<<<< HEAD
-  TORCH_CHECK(self.numel() > 0, "operation does not have an identity.");
-=======
   TORCH_CHECK(self.numel() > 0,
               "_aminmax_all(): Expected reduction dim to be specified for input.numel() == 0. Specify the reduction dim with the 'dim' argument.");
->>>>>>> 8be5b1ca
   Tensor min_result = at::empty({}, self.options());
   Tensor max_result = at::empty({}, self.options());
   _aminmax_all_stub(self.device().type(), min_result, max_result, self.contiguous());
