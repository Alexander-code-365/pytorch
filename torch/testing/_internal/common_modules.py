import torch
import unittest
from copy import deepcopy
from functools import wraps, partial
from itertools import chain
import itertools
import torch.nn.functional as F
from torch.testing import make_tensor
from torch.testing._internal.common_dtype import floating_types
from torch.testing._internal.common_device_type import (
    _TestParametrizer, _update_param_kwargs, skipIf, skipCUDAIfCudnnVersionLessThan)
from torch.testing._internal.common_nn import nllloss_reference, get_reduction
from torch.testing._internal.common_utils import (
    freeze_rng_state, set_single_threaded_if_parallel_tbb, GRADCHECK_NONDET_TOL)
from torch.testing._internal.common_methods_invocations import DecorateInfo
from types import ModuleType
from typing import List, Tuple, Type, Set, Dict


# List of all namespaces containing modules to test.
MODULE_NAMESPACES: List[ModuleType] = [
    torch.nn.modules,
    torch.nn.qat.modules,
    torch.nn.quantizable.modules,
    torch.nn.quantized.modules,
]

# Modules that shouldn't be tested for one reason or another.
MODULES_TO_SKIP: Set[Type] = {
    torch.nn.Module,  # abstract base class
    torch.nn.Container,  # deprecated
    torch.nn.NLLLoss2d,  # deprecated
    torch.nn.quantized.modules._ConvNd,  # abstract base class
    torch.nn.quantized.MaxPool2d,  # aliases to nn.MaxPool2d
}

# List of all module classes to test.
MODULE_CLASSES: List[Type] = list(chain(*[
    [getattr(namespace, module_name) for module_name in namespace.__all__]  # type: ignore[attr-defined]
    for namespace in MODULE_NAMESPACES]))
MODULE_CLASSES = [cls for cls in MODULE_CLASSES if cls not in MODULES_TO_SKIP]

# Dict of module class -> common name. Useful for making test names more intuitive.
# Example: torch.nn.modules.linear.Linear -> "nn.Linear"
MODULE_CLASS_NAMES: Dict[Type, str] = {}
for namespace in MODULE_NAMESPACES:
    for module_name in namespace.__all__:  # type: ignore[attr-defined]
        module_cls = getattr(namespace, module_name)
        namespace_name = namespace.__name__.replace('torch.', '').replace('.modules', '')
        MODULE_CLASS_NAMES[module_cls] = f'{namespace_name}.{module_name}'


class modules(_TestParametrizer):
    """ PROTOTYPE: Decorator for specifying a list of modules over which to run a test. """

    def __init__(self, module_info_list, allowed_dtypes=None):
        self.module_info_list = module_info_list
        self.allowed_dtypes = set(allowed_dtypes) if allowed_dtypes is not None else None

    def _parametrize_test(self, test, generic_cls, device_cls):
        if device_cls is None:
            raise RuntimeError('The @modules decorator is only intended to be used in a device-specific '
                               'context; use it with instantiate_device_type_tests() instead of '
                               'instantiate_parametrized_tests()')

        for module_info in self.module_info_list:
            # Construct the test name; device / dtype parts are handled outside.
            # See [Note: device and dtype suffix placement]
            test_name = module_info.name.replace('.', '_')

            dtypes = set(module_info.dtypes)
            if self.allowed_dtypes is not None:
                dtypes = dtypes.intersection(self.allowed_dtypes)

            for dtype in dtypes:
                # Construct parameter kwargs to pass to the test.
                param_kwargs = {'module_info': module_info}
                _update_param_kwargs(param_kwargs, 'dtype', dtype)

                try:
                    active_decorators = [set_single_threaded_if_parallel_tbb]
                    if module_info.should_skip(generic_cls.__name__, test.__name__, device_cls.device_type, dtype):
                        active_decorators.append(skipIf(True, "Skipped!"))

                    if module_info.decorators is not None:
                        for decorator in module_info.decorators:
                            # Can't use isinstance as it would cause a circular import
                            if decorator.__class__.__name__ == 'DecorateInfo':
                                if decorator.is_active(generic_cls.__name__, test.__name__,
                                                       device_cls.device_type, dtype):
                                    active_decorators += decorator.decorators
                            else:
                                active_decorators.append(decorator)

                    @wraps(test)
                    def test_wrapper(*args, **kwargs):
                        return test(*args, **kwargs)

                    for decorator in active_decorators:
                        test_wrapper = decorator(test_wrapper)

                    yield (test_wrapper, test_name, param_kwargs)
                except Exception as ex:
                    # Provides an error message for debugging before rethrowing the exception
                    print("Failed to instantiate {0} for module {1}!".format(test_name, module_info.name))
                    raise ex


def formatted_module_name(module_cls):
    """ Returns the common name of the module class formatted for use in test names. """
    return MODULE_CLASS_NAMES[module_cls].replace('.', '_')


class FunctionInput(object):
    """ Contains args and kwargs to pass as input to a function. """
    __slots__ = ['args', 'kwargs']

    def __init__(self, *args, **kwargs):
        self.args = args
        self.kwargs = kwargs


class ModuleInput(object):
    """ Contains args / kwargs for module instantiation + forward pass. """
    __slots__ = ['constructor_input', 'forward_input', 'desc', 'reference_fn']

    def __init__(self, constructor_input, forward_input=None, desc='', reference_fn=None):
        self.constructor_input = constructor_input  # Inputs to pass during construction
        self.forward_input = forward_input  # Inputs to pass to forward()
        self.desc = desc  # Description for this set of inputs
        self.reference_fn = reference_fn  # Reference with signature: reference_fn(module, parameters, *args, **kwargs)

        if reference_fn is not None:

            @wraps(reference_fn)
            def copy_reference_fn(m, *args, **kwargs):
                # Copy inputs to avoid undesired side effects from calling the reference.
                args, kwargs = deepcopy(args), deepcopy(kwargs)

                # Note that module parameters are passed in for convenience.
                return reference_fn(m, list(m.parameters()), *args, **kwargs)

            self.reference_fn = copy_reference_fn


class ModuleInfo(object):
    """ Module information to be used in testing. """

    def __init__(self,
                 module_cls,  # Class object for the module under test
                 *,
                 module_inputs_func,  # Function to generate module inputs
                 skips=(),  # Indicates which tests to skip
                 decorators=None,  # Additional decorators to apply to generated tests
                 dtypes=floating_types(),  # dtypes this function is expected to work with
                 supports_gradgrad=True,  # whether the op supports second order gradients
                 gradcheck_nondet_tol=0.0,  # tolerance for nondeterminism while performing gradcheck
                 ):
        self.module_cls = module_cls
        self.module_inputs_func = module_inputs_func
        self.skips = skips
        self.decorators = decorators
        self.dtypes = dtypes
        self.supports_gradgrad = supports_gradgrad
        self.gradcheck_nondet_tol = gradcheck_nondet_tol

    def should_skip(self, cls_name, test_name, device_type, dtype):
        return any(si.is_active(cls_name, test_name, device_type, dtype) for si in self.skips)

    @property
    def name(self):
        return formatted_module_name(self.module_cls)

    @property
    def formatted_name(self):
        return self.name.replace('.', '_')


def module_inputs_torch_nn_Linear(module_info, device, dtype, requires_grad, **kwargs):
    make_input = partial(make_tensor, device=device, dtype=dtype, requires_grad=requires_grad)

    module_inputs = [
        ModuleInput(constructor_input=FunctionInput(10, 8),
                    forward_input=FunctionInput(input=make_input((4, 10))),
                    reference_fn=lambda m, p, input: torch.mm(input, p[0].t()) + p[1].view(1, -1).expand(4, 8)),
        ModuleInput(constructor_input=FunctionInput(10, 8, bias=False),
                    forward_input=FunctionInput(make_input((4, 10))),
                    desc='no_bias',
                    reference_fn=lambda m, p, i: torch.mm(i, p[0].t())),
        ModuleInput(constructor_input=FunctionInput(3, 5),
                    forward_input=FunctionInput(make_input(3)),
                    desc='no_batch_dim',
                    reference_fn=lambda m, p, i: torch.mm(i.view(1, -1), p[0].t()).view(-1) + p[1])
    ]

    return module_inputs


def module_inputs_torch_nn_NLLLoss(module_info, device, dtype, requires_grad, **kwargs):
    make_input = partial(make_tensor, device=device, dtype=dtype, requires_grad=requires_grad)
    make_weight = partial(make_tensor, device=device, dtype=dtype, requires_grad=False)

    cases: List[Tuple[str, dict]] = [
        ('', {}),
        ('reduction_sum', {'reduction': 'sum'}),
        ('reduction_none', {'reduction': 'none'}),
        ('ignore_index', {'ignore_index': 2}),
        ('weights', {'weight': make_weight(10).abs()}),
        ('weights_ignore_index', {'weight': make_weight(10).abs(), 'ignore_index': 2}),
        ('weights_ignore_index_neg', {'weight': make_weight(10).abs(), 'ignore_index': -1})
    ]

    # TODO: Uncomment when negative weights is supported.
    # negative_weight = make_weight(10)
    # negative_weight[0] = -1
    # cases.append(('weights_negative', {'weight': negative_weight}))
    module_inputs = []
    for desc, constructor_kwargs in cases:

        def reference_fn(m, p, i, t, constructor_kwargs=constructor_kwargs):
            return nllloss_reference(i, t, **constructor_kwargs)

        module_inputs.append(
            ModuleInput(constructor_input=FunctionInput(**constructor_kwargs),
                        forward_input=FunctionInput(make_input((15, 10)).log_softmax(dim=1),
                                                    torch.empty(15, device=device).uniform_().mul(10).floor().long()),
                        desc=desc,
                        reference_fn=reference_fn)
        )

    return module_inputs


def no_batch_dim_reference_fn(m, p, *args, **kwargs):
    """Reference function for modules supporting no batch dimensions.

    The module is passed the input and target in batched form with a single item.
    The output is squeezed to compare with the no-batch input.
    """
    single_batch_input_args = [input.unsqueeze(0) for input in args]
    with freeze_rng_state():
        return m(*single_batch_input_args).squeeze(0)

def no_batch_dim_reference_criterion_fn(m, *args, **kwargs):
    """Reference function for criterion supporting no batch dimensions."""
    output = no_batch_dim_reference_fn(m, *args, **kwargs)
    reduction = get_reduction(m)
    if reduction == 'none':
        return output.squeeze(0)
    # reduction is 'sum' or 'mean' which results in a 0D tensor
    return output


def no_batch_dim_reference_mha(m, p, *args, **kwargs):
    """Reference function for MultiheadAttention supporting no batch dimensions.

    The module is passed the input and target in batched form with a single item.
    The output is squeezed to compare with the no-batch input.
    """
    batch_dim = 0 if kwargs.get('batch_first', True) else 1
    if 'batch_first' in kwargs:
        kwargs.pop('batch_first')
    if 'key_padding_mask' in kwargs and kwargs['key_padding_mask'] is not None:
        kwargs['key_padding_mask'] = kwargs['key_padding_mask'].unsqueeze(0)
    single_batch_input_args = [input.unsqueeze(batch_dim) for input in args]
    with freeze_rng_state():
        output = m(*single_batch_input_args, **kwargs)
        return (output[0].squeeze(batch_dim), output[1].squeeze(0))


def generate_regression_criterion_inputs(make_input):
    return [
        ModuleInput(
            constructor_input=FunctionInput(reduction=reduction),
            forward_input=FunctionInput(make_input(shape=(4, )), make_input(shape=4,)),
            reference_fn=no_batch_dim_reference_criterion_fn,
            desc='no_batch_dim_{}'.format(reduction)
        ) for reduction in ['none', 'mean', 'sum']]


def module_inputs_torch_nn_AvgPool1d(module_info, device, dtype, requires_grad, **kwargs):
    make_input = partial(make_tensor, device=device, dtype=dtype, requires_grad=requires_grad)

    return [
        ModuleInput(constructor_input=FunctionInput(kernel_size=2),
                    forward_input=FunctionInput(make_input(shape=(3, 6))),
                    desc='no_batch_dim',
                    reference_fn=no_batch_dim_reference_fn)]


def module_inputs_torch_nn_AdaptiveAvgPool2d(module_info, device, dtype, requires_grad, **kwargs):
    make_input = partial(make_tensor, device=device, dtype=dtype, requires_grad=requires_grad)

    return [
        ModuleInput(constructor_input=FunctionInput(3,),
                    forward_input=FunctionInput(make_input(shape=(1, 3, 5, 6))),
                    desc='single')]


def module_inputs_torch_nn_BatchNorm2d(module_info, device, dtype, requires_grad, **kwargs):
    make_input = partial(make_tensor, device=device, dtype=dtype, requires_grad=requires_grad)

    return [
        ModuleInput(constructor_input=FunctionInput(3,),
                    forward_input=FunctionInput(make_input(shape=(2, 3, 6, 6))))]


def module_inputs_torch_nn_BatchNorm3d(module_info, device, dtype, requires_grad, **kwargs):
    make_input = partial(make_tensor, device=device, dtype=dtype, requires_grad=requires_grad)

    return [
        ModuleInput(constructor_input=FunctionInput(3,),
                    forward_input=FunctionInput(make_input(shape=(2, 3, 4, 4, 4))))]


def module_inputs_torch_nn_Conv2d(module_info, device, dtype, requires_grad, **kwargs):
    make_input = partial(make_tensor, device=device, dtype=dtype, requires_grad=requires_grad)

    return [
        ModuleInput(constructor_input=FunctionInput(3, 4, 3),
                    forward_input=FunctionInput(make_input(shape=(2, 3, 7, 5))))]


def module_inputs_torch_nn_Conv3d(module_info, device, dtype, requires_grad, **kwargs):
    make_input = partial(make_tensor, device=device, dtype=dtype, requires_grad=requires_grad)

    return [
        ModuleInput(constructor_input=FunctionInput(2, 3, (2, 3, 2)),
                    forward_input=FunctionInput(make_input(shape=(1, 2, 4, 5, 4))))]


def module_inputs_torch_nn_ConvTranspose2d(module_info, device, dtype, requires_grad, **kwargs):
    make_input = partial(make_tensor, device=device, dtype=dtype, requires_grad=requires_grad)

    return [
        ModuleInput(constructor_input=FunctionInput(3, 4, 3, (3, 2), 1, (1, 1)),
                    forward_input=FunctionInput(make_input(shape=(1, 3, 7, 6))))]


def module_inputs_torch_nn_ELU(module_info, device, dtype, requires_grad, **kwargs):
    make_input = partial(make_tensor, device=device, dtype=dtype, requires_grad=requires_grad)

    return [
        ModuleInput(constructor_input=FunctionInput(alpha=2.),
                    forward_input=FunctionInput(make_input(shape=(3, 2, 5))),
                    reference_fn=lambda m, p, i: torch.where(i >= 0, i, 2 * (i.exp() - 1))),
        ModuleInput(constructor_input=FunctionInput(alpha=2.),
                    forward_input=FunctionInput(make_input(shape=())),
                    desc='scalar'),
        ModuleInput(constructor_input=FunctionInput(),
                    forward_input=FunctionInput(make_input(shape=(3,))),
                    desc='no_batch_dim',
                    reference_fn=no_batch_dim_reference_fn),
        ModuleInput(constructor_input=FunctionInput(alpha=2.),
                    forward_input=FunctionInput(make_input(shape=(2, 3, 2, 5))),
                    desc='4d_input')]


def module_inputs_torch_nn_CELU(module_info, device, dtype, requires_grad, **kwargs):
    make_input = partial(make_tensor, device=device, dtype=dtype, requires_grad=requires_grad)

    return [
        ModuleInput(constructor_input=FunctionInput(alpha=2.),
                    forward_input=FunctionInput(make_input(shape=(3, 2, 5))),
                    reference_fn=lambda m, p, i: torch.where(i >= 0, i, 2. * ((.5 * i).exp() - 1))),
        ModuleInput(constructor_input=FunctionInput(alpha=2.),
                    forward_input=FunctionInput(make_input(shape=())),
                    reference_fn=lambda m, p, i: torch.where(i >= 0, i, 2 * (i.exp() - 1)),
                    desc='scalar'),
        ModuleInput(constructor_input=FunctionInput(alpha=2.),
                    forward_input=FunctionInput(make_input(shape=(3,))),
                    desc='no_batch_dim',
                    reference_fn=no_batch_dim_reference_fn)]


def module_inputs_torch_nn_ReLU(module_info, device, dtype, requires_grad):
    make_input = partial(make_tensor, device=device, dtype=dtype, requires_grad=requires_grad)

    return [
        ModuleInput(constructor_input=FunctionInput(),
                    forward_input=FunctionInput(make_input(4)),
                    desc='no_batch_dim'),
        ModuleInput(constructor_input=FunctionInput(),
                    forward_input=FunctionInput(make_input((2, 3, 4, 5))),
                    desc='channels_last_mem_format'),
        ModuleInput(constructor_input=FunctionInput(),
                    forward_input=FunctionInput(make_input((2, 3, 3, 4, 5))),
                    desc='channels_last_3d_mem_format')]


def module_inputs_torch_nn_Embedding(module_info, device, dtype, requires_grad, **kwargs):
    make_empty = partial(torch.empty, device=device, dtype=torch.long, requires_grad=False)
    return [
        ModuleInput(
            constructor_input=FunctionInput(num_embeddings=4, embedding_dim=3),
            forward_input=FunctionInput(make_empty(2, 3).random_(4))
        ),
        ModuleInput(
            constructor_input=FunctionInput(num_embeddings=4, embedding_dim=3),
            forward_input=FunctionInput(make_empty(1, 512).random_(4).expand(7, 512)),
            desc='discontiguous'
        ),
    ]


def module_inputs_torch_nn_Hardswish(module_info, device, dtype, requires_grad, **kwargs):
    make_input = partial(make_tensor, device=device, dtype=dtype, requires_grad=requires_grad)

    return [
        ModuleInput(
            constructor_input=FunctionInput(),
            forward_input=FunctionInput(make_input(shape=4)),
            reference_fn=no_batch_dim_reference_fn,
            desc='no_batch_dim',
        ),
        ModuleInput(
            constructor_input=FunctionInput(),
            forward_input=FunctionInput(make_input(shape=(2, 3, 2, 5))),
            desc='4d_input')
    ]


def module_inputs_torch_nn_L1Loss(module_info, device, dtype, requires_grad, **kwargs):
    make_input = partial(make_tensor, device=device, dtype=dtype, requires_grad=requires_grad)

    return [
        ModuleInput(constructor_input=FunctionInput(),
                    forward_input=FunctionInput(make_input(shape=(2, 3, 4)),
                                                make_input(shape=(2, 3, 4))),
                    reference_fn=lambda m, p, i, t: 1. / i.numel() * sum((a - b).abs().sum()
                                                                         for a, b in zip(i, t))),
        ModuleInput(constructor_input=FunctionInput(),
                    forward_input=FunctionInput(make_input(shape=()), make_input(shape=())),
                    reference_fn=lambda m, p, i, t: 1. / i.numel() * (i - t).abs().sum(),
                    desc='scalar')] + generate_regression_criterion_inputs(make_input)


def module_inputs_torch_nn_MaxPool2d(module_info, device, dtype, requires_grad, **kwargs):
    make_input = partial(make_tensor, device=device, dtype=dtype, requires_grad=requires_grad)

    return [
        ModuleInput(
            constructor_input=FunctionInput((3, 3), (2, 2), (1, 1)),
            forward_input=FunctionInput(make_input(shape=((3, 7, 7)))),
            desc='3d_input'),
        ModuleInput(
            constructor_input=FunctionInput((3, 3), (2, 2), (1, 1)),
            forward_input=FunctionInput(make_input(shape=(1, 3, 7, 7))),
            desc='4d_input'),
        ModuleInput(
            constructor_input=FunctionInput((3, 3), (2, 2), (1, 1), return_indices=True),
            forward_input=FunctionInput(make_input(shape=(1, 3, 7, 7))),
            desc='return_indices'),
    ]


def module_inputs_torch_nn_Sigmoid(module_info, device, dtype, requires_grad, **kwargs):
    make_input = partial(make_tensor, device=device, dtype=dtype, requires_grad=requires_grad)

    return [
        ModuleInput(
            constructor_input=FunctionInput(),
            forward_input=FunctionInput(make_input(shape=(2, 3, 4, 5))),
            desc='channels_last_mem_format'
        ),
        ModuleInput(
            constructor_input=FunctionInput(),
            forward_input=FunctionInput(make_input(shape=(2, 3, 3, 4, 5))),
            desc='channels_last_3d_mem_format'
        )
    ]


def module_inputs_torch_nn_TransformerEncoderLayer(module_info, device, dtype, requires_grad, **kwargs):
    make_input = partial(make_tensor, device=device, dtype=dtype, requires_grad=requires_grad)

    return [
        ModuleInput(
            constructor_input=FunctionInput(4, 2, 16, 0.0),
            forward_input=FunctionInput(
                make_input(shape=(2, 3, 4))
            ),
            desc='relu_activation'
        ),
        ModuleInput(
            constructor_input=FunctionInput(4, 2, 8, 0.0, F.gelu),
            forward_input=FunctionInput(
                make_input(shape=(2, 3, 4))
            ),
            desc='gelu_activation'
        ),
    ]


<<<<<<< HEAD
=======
def module_inputs_torch_nn_Embedding(module_info, device, dtype, requires_grad, **kwargs):
    make_empty = partial(torch.empty, device=device, dtype=torch.long, requires_grad=False)
    return [
        ModuleInput(
            constructor_input=FunctionInput(num_embeddings=4, embedding_dim=3),
            forward_input=FunctionInput(make_empty(2, 3).random_(4))
        ),
        ModuleInput(
            constructor_input=FunctionInput(num_embeddings=4, embedding_dim=3),
            forward_input=FunctionInput(make_empty(1, 512).random_(4).expand(7, 512)),
            desc='discontiguous'
        ),
    ]


def module_inputs_torch_nn_MultiheadAttention(module_info, device, dtype, requires_grad, **kwargs):
    # Currently all samples below are for validating the no-batch-dim support.
    make_input = partial(make_tensor, device=device, dtype=dtype, requires_grad=requires_grad)
    samples = []
    bool_vals = (True, False)
    key_padding_masks = (None, torch.tensor([False, False, True], device=device, dtype=torch.bool))
    attn_masks = (None, torch.tensor([False, False, True], device=device, dtype=torch.bool).expand((3, 3, 3)))
    products = itertools.product(bool_vals, bool_vals, bool_vals, key_padding_masks, attn_masks)
    for bias, add_bias_kv, add_zero_attn, key_padding_mask, attn_mask in products:
        samples.append(
            ModuleInput(
                constructor_input=FunctionInput(embed_dim=3, num_heads=3, batch_first=True,
                                                bias=bias, add_bias_kv=add_bias_kv, add_zero_attn=add_zero_attn),
                forward_input=FunctionInput(make_input((3, 3)), make_input((3, 3)), make_input((3, 3)),
                                            key_padding_mask=key_padding_mask, attn_mask=attn_mask),
                reference_fn=no_batch_dim_reference_mha,
            )
        )
        samples.append(
            ModuleInput(
                constructor_input=FunctionInput(embed_dim=3, num_heads=3, batch_first=False,
                                                bias=bias, add_bias_kv=add_bias_kv, add_zero_attn=add_zero_attn),
                forward_input=FunctionInput(make_input((3, 3)), make_input((3, 3)), make_input((3, 3)),
                                            key_padding_mask=key_padding_mask, attn_mask=attn_mask),
                reference_fn=partial(no_batch_dim_reference_mha, batch_first=False),
            )
        )

    return samples


>>>>>>> 736a3f89
# Database of ModuleInfo entries in alphabetical order.
module_db: List[ModuleInfo] = [
    ModuleInfo(torch.nn.AdaptiveAvgPool2d,
               gradcheck_nondet_tol=GRADCHECK_NONDET_TOL,
               module_inputs_func=module_inputs_torch_nn_AdaptiveAvgPool2d),
    ModuleInfo(torch.nn.AvgPool1d,
               module_inputs_func=module_inputs_torch_nn_AvgPool1d,
               skips=(
                   # No channels_last support for AvgPool1d as it does not take 4D inputs
                   DecorateInfo(unittest.skip("Skipped!"), 'TestModule', 'test_memory_format'),
               )),
    ModuleInfo(torch.nn.BatchNorm2d,
               module_inputs_func=module_inputs_torch_nn_BatchNorm2d),
    ModuleInfo(torch.nn.BatchNorm3d,
               module_inputs_func=module_inputs_torch_nn_BatchNorm3d),
    ModuleInfo(torch.nn.Conv2d,
               module_inputs_func=module_inputs_torch_nn_Conv2d,
               gradcheck_nondet_tol=GRADCHECK_NONDET_TOL,
               skips=(
                   # NHWC is disabled for float64 input in CudNN Conv.
                   DecorateInfo(unittest.skip("Skipped!"), 'TestModule', 'test_memory_format', dtypes=[torch.float64]),
                   # No channels_last support for Conv2d on cpu currently.
                   DecorateInfo(unittest.skip("Skipped!"), 'TestModule', 'test_memory_format', device_type='cpu'),),
               decorators=(
                   DecorateInfo(skipCUDAIfCudnnVersionLessThan(version=7603), 'TestModule', 'test_memory_format'),)
               ),
    ModuleInfo(torch.nn.Conv3d,
               module_inputs_func=module_inputs_torch_nn_Conv3d,
               gradcheck_nondet_tol=GRADCHECK_NONDET_TOL,
               skips=(
                   # NHWC is disabled for float64 input in CudNN Conv.
                   DecorateInfo(unittest.skip("Skipped!"), 'TestModule', 'test_memory_format', dtypes=[torch.float64]),
                   # No channels_last support for Conv3d on cpu currently.
                   DecorateInfo(unittest.skip("Skipped!"), 'TestModule', 'test_memory_format', device_type='cpu'),
                   # Greatest difference was 0.05072784423828125  > atol of 0.05
                   DecorateInfo(unittest.skip("Skipped!"), 'TestModule', 'test_cpu_gpu_parity'),),
               decorators=(
                   DecorateInfo(skipCUDAIfCudnnVersionLessThan(version=8005), 'TestModule', 'test_memory_format'),)
               ),
    ModuleInfo(torch.nn.ConvTranspose2d,
               module_inputs_func=module_inputs_torch_nn_ConvTranspose2d,
               gradcheck_nondet_tol=GRADCHECK_NONDET_TOL,
               skips=(
                   # NHWC is disabled for float64 input in CudNN Conv.
                   DecorateInfo(unittest.skip("Skipped!"), 'TestModule', 'test_memory_format', dtypes=[torch.float64]),
                   # No channels_last support for ConvTranspose2d on cpu currently.
                   DecorateInfo(unittest.skip("Skipped!"), 'TestModule', 'test_memory_format', device_type='cpu'),),
               decorators=(
                   DecorateInfo(skipCUDAIfCudnnVersionLessThan(version=7603), 'TestModule', 'test_memory_format'),)
               ),
    ModuleInfo(torch.nn.ELU,
               module_inputs_func=module_inputs_torch_nn_ELU),
    ModuleInfo(torch.nn.Hardswish,
               module_inputs_func=module_inputs_torch_nn_Hardswish,
               supports_gradgrad=False),
    ModuleInfo(torch.nn.L1Loss,
               module_inputs_func=module_inputs_torch_nn_L1Loss,
               skips=(
                   # No channels_last support for loss functions.
                   DecorateInfo(unittest.skip("Skipped!"), 'TestModule', 'test_memory_format'),)
               ),
    ModuleInfo(torch.nn.Linear,
               module_inputs_func=module_inputs_torch_nn_Linear,
               skips=(
                   # No channels_last support for Linear currently.
                   DecorateInfo(unittest.skip("Skipped!"), 'TestModule', 'test_memory_format'),)
               ),
    ModuleInfo(torch.nn.MaxPool2d,
               module_inputs_func=module_inputs_torch_nn_MaxPool2d,
               skips=(
                   # TODO: test_non_contiguous_tensors doesn't handle case where output is not a singleton (such as
                   # return_indices=True for MaxPool2D), submit fix
                   DecorateInfo(unittest.skip("Skipped!"), 'TestModule', 'test_non_contiguous_tensors'),
                   # TODO: test_cpu_gpu_parity doesn't handle case where output is not a singleton, submit fix
                   DecorateInfo(unittest.skip("Skipped!"), 'TestModule', 'test_cpu_gpu_parity'),)
               ),
    ModuleInfo(torch.nn.NLLLoss,
               module_inputs_func=module_inputs_torch_nn_NLLLoss,
               skips=(
                   # No channels_last support for loss functions.
                   DecorateInfo(unittest.skip("Skipped!"), 'TestModule', 'test_memory_format'),)
               ),
    ModuleInfo(torch.nn.Sigmoid,
               module_inputs_func=module_inputs_torch_nn_Sigmoid),
    ModuleInfo(torch.nn.TransformerEncoderLayer,
               module_inputs_func=module_inputs_torch_nn_TransformerEncoderLayer,
<<<<<<< HEAD
               supports_gradgrad=False,
               skips=(
                   # No channels_last support for TransformerEncoderLayer currently.
                   DecorateInfo(unittest.skip("Skipped!"), 'TestModule', 'test_memory_format'),)
               ),
=======
               supports_gradgrad=False),
    ModuleInfo(torch.nn.MultiheadAttention,
               module_inputs_func=module_inputs_torch_nn_MultiheadAttention),
>>>>>>> 736a3f89
    ModuleInfo(torch.nn.Embedding,
               module_inputs_func=module_inputs_torch_nn_Embedding,
               skips=(
                   # No channels_last support for Embedding.
                   DecorateInfo(unittest.skip("Skipped!"), 'TestModule', 'test_memory_format'),)
               ),
    ModuleInfo(torch.nn.ReLU,
               module_inputs_func=module_inputs_torch_nn_ReLU),
]<|MERGE_RESOLUTION|>--- conflicted
+++ resolved
@@ -8,7 +8,7 @@
 from torch.testing import make_tensor
 from torch.testing._internal.common_dtype import floating_types
 from torch.testing._internal.common_device_type import (
-    _TestParametrizer, _update_param_kwargs, skipIf, skipCUDAIfCudnnVersionLessThan)
+    _TestParametrizer, _update_param_kwargs, skipIf, skipCUDAIfCudnnVersionLessThan, skipCUDAIfRocm, precisionOverride)
 from torch.testing._internal.common_nn import nllloss_reference, get_reduction
 from torch.testing._internal.common_utils import (
     freeze_rng_state, set_single_threaded_if_parallel_tbb, GRADCHECK_NONDET_TOL)
@@ -488,23 +488,6 @@
                 make_input(shape=(2, 3, 4))
             ),
             desc='gelu_activation'
-        ),
-    ]
-
-
-<<<<<<< HEAD
-=======
-def module_inputs_torch_nn_Embedding(module_info, device, dtype, requires_grad, **kwargs):
-    make_empty = partial(torch.empty, device=device, dtype=torch.long, requires_grad=False)
-    return [
-        ModuleInput(
-            constructor_input=FunctionInput(num_embeddings=4, embedding_dim=3),
-            forward_input=FunctionInput(make_empty(2, 3).random_(4))
-        ),
-        ModuleInput(
-            constructor_input=FunctionInput(num_embeddings=4, embedding_dim=3),
-            forward_input=FunctionInput(make_empty(1, 512).random_(4).expand(7, 512)),
-            desc='discontiguous'
         ),
     ]
 
@@ -540,7 +523,6 @@
     return samples
 
 
->>>>>>> 736a3f89
 # Database of ModuleInfo entries in alphabetical order.
 module_db: List[ModuleInfo] = [
     ModuleInfo(torch.nn.AdaptiveAvgPool2d,
@@ -550,12 +532,20 @@
                module_inputs_func=module_inputs_torch_nn_AvgPool1d,
                skips=(
                    # No channels_last support for AvgPool1d as it does not take 4D inputs
-                   DecorateInfo(unittest.skip("Skipped!"), 'TestModule', 'test_memory_format'),
-               )),
+                   DecorateInfo(unittest.skip("Skipped!"), 'TestModule', 'test_memory_format'),)
+               ),
     ModuleInfo(torch.nn.BatchNorm2d,
-               module_inputs_func=module_inputs_torch_nn_BatchNorm2d),
+               module_inputs_func=module_inputs_torch_nn_BatchNorm2d,
+               decorators=(
+                   # Failure on ROCM for BatchNorm2d float32 issue #70125
+                   DecorateInfo(skipCUDAIfRocm, 'TestModule', 'test_memory_format', dtypes=[torch.float32]),)
+               ),
     ModuleInfo(torch.nn.BatchNorm3d,
-               module_inputs_func=module_inputs_torch_nn_BatchNorm3d),
+               module_inputs_func=module_inputs_torch_nn_BatchNorm3d,
+               decorators=(
+                   # Failure on ROCM for BatchNorm3d float32 issue #70125
+                   DecorateInfo(skipCUDAIfRocm, 'TestModule', 'test_memory_format', dtypes=[torch.float32]),)
+               ),
     ModuleInfo(torch.nn.Conv2d,
                module_inputs_func=module_inputs_torch_nn_Conv2d,
                gradcheck_nondet_tol=GRADCHECK_NONDET_TOL,
@@ -565,7 +555,11 @@
                    # No channels_last support for Conv2d on cpu currently.
                    DecorateInfo(unittest.skip("Skipped!"), 'TestModule', 'test_memory_format', device_type='cpu'),),
                decorators=(
-                   DecorateInfo(skipCUDAIfCudnnVersionLessThan(version=7603), 'TestModule', 'test_memory_format'),)
+                   # Conv2d channels_last support on cuda requires cudnn >= 7603
+                   DecorateInfo(skipCUDAIfCudnnVersionLessThan(version=7603), 'TestModule', 'test_memory_format'),
+                   # Failure on ROCM for Conv2d float32 issue #70125
+                   DecorateInfo(skipCUDAIfRocm, 'TestModule', 'test_memory_format', dtypes=[torch.float32]),
+                   DecorateInfo(precisionOverride({torch.float32: 1e-04}), 'TestModule', 'test_memory_format'))
                ),
     ModuleInfo(torch.nn.Conv3d,
                module_inputs_func=module_inputs_torch_nn_Conv3d,
@@ -578,7 +572,10 @@
                    # Greatest difference was 0.05072784423828125  > atol of 0.05
                    DecorateInfo(unittest.skip("Skipped!"), 'TestModule', 'test_cpu_gpu_parity'),),
                decorators=(
-                   DecorateInfo(skipCUDAIfCudnnVersionLessThan(version=8005), 'TestModule', 'test_memory_format'),)
+                   # Conv3d channels_last support on cuda requires cudnn >= 8005
+                   DecorateInfo(skipCUDAIfCudnnVersionLessThan(version=8005), 'TestModule', 'test_memory_format'),
+                   # Failure on ROCM for Conv3d float32 issue #70125
+                   DecorateInfo(skipCUDAIfRocm, 'TestModule', 'test_memory_format', dtypes=[torch.float32]))
                ),
     ModuleInfo(torch.nn.ConvTranspose2d,
                module_inputs_func=module_inputs_torch_nn_ConvTranspose2d,
@@ -589,10 +586,19 @@
                    # No channels_last support for ConvTranspose2d on cpu currently.
                    DecorateInfo(unittest.skip("Skipped!"), 'TestModule', 'test_memory_format', device_type='cpu'),),
                decorators=(
-                   DecorateInfo(skipCUDAIfCudnnVersionLessThan(version=7603), 'TestModule', 'test_memory_format'),)
+                   # ConvTranspose2d channels_last support on cuda requires cudnn >= 7603
+                   DecorateInfo(skipCUDAIfCudnnVersionLessThan(version=7603), 'TestModule', 'test_memory_format'),
+                   # Failure on ROCM for ConvTranspose2d float32 issue #70125
+                   DecorateInfo(skipCUDAIfRocm, 'TestModule', 'test_memory_format', dtypes=[torch.float32]))
                ),
     ModuleInfo(torch.nn.ELU,
                module_inputs_func=module_inputs_torch_nn_ELU),
+    ModuleInfo(torch.nn.Embedding,
+               module_inputs_func=module_inputs_torch_nn_Embedding,
+               skips=(
+                   # No channels_last support for Embedding.
+                   DecorateInfo(unittest.skip("Skipped!"), 'TestModule', 'test_memory_format'),)
+               ),
     ModuleInfo(torch.nn.Hardswish,
                module_inputs_func=module_inputs_torch_nn_Hardswish,
                supports_gradgrad=False),
@@ -617,33 +623,27 @@
                    # TODO: test_cpu_gpu_parity doesn't handle case where output is not a singleton, submit fix
                    DecorateInfo(unittest.skip("Skipped!"), 'TestModule', 'test_cpu_gpu_parity'),)
                ),
+    ModuleInfo(torch.nn.MultiheadAttention,
+               module_inputs_func=module_inputs_torch_nn_MultiheadAttention,
+               skips=(
+                   # No channels_last support for MultiheadAttention currently.
+                   DecorateInfo(unittest.skip("Skipped!"), 'TestModule', 'test_memory_format'),)
+               ),
     ModuleInfo(torch.nn.NLLLoss,
                module_inputs_func=module_inputs_torch_nn_NLLLoss,
                skips=(
                    # No channels_last support for loss functions.
                    DecorateInfo(unittest.skip("Skipped!"), 'TestModule', 'test_memory_format'),)
                ),
+    ModuleInfo(torch.nn.ReLU,
+               module_inputs_func=module_inputs_torch_nn_ReLU),
     ModuleInfo(torch.nn.Sigmoid,
                module_inputs_func=module_inputs_torch_nn_Sigmoid),
     ModuleInfo(torch.nn.TransformerEncoderLayer,
                module_inputs_func=module_inputs_torch_nn_TransformerEncoderLayer,
-<<<<<<< HEAD
                supports_gradgrad=False,
                skips=(
                    # No channels_last support for TransformerEncoderLayer currently.
                    DecorateInfo(unittest.skip("Skipped!"), 'TestModule', 'test_memory_format'),)
                ),
-=======
-               supports_gradgrad=False),
-    ModuleInfo(torch.nn.MultiheadAttention,
-               module_inputs_func=module_inputs_torch_nn_MultiheadAttention),
->>>>>>> 736a3f89
-    ModuleInfo(torch.nn.Embedding,
-               module_inputs_func=module_inputs_torch_nn_Embedding,
-               skips=(
-                   # No channels_last support for Embedding.
-                   DecorateInfo(unittest.skip("Skipped!"), 'TestModule', 'test_memory_format'),)
-               ),
-    ModuleInfo(torch.nn.ReLU,
-               module_inputs_func=module_inputs_torch_nn_ReLU),
 ]