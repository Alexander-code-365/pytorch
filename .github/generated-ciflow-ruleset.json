{
  "__comment": "@generated DO NOT EDIT MANUALLY, Generation script: .github/scripts/generate_ci_workflows.py",
  "label_rules": {
    "ciflow/all": [
      "caffe2-linux-xenial-py3.6-gcc5.4",
      "docker-builds",
      "ios-12-5-1-arm64",
      "ios-12-5-1-arm64-coreml",
      "ios-12-5-1-arm64-custom-ops",
      "ios-12-5-1-arm64-full-jit",
      "ios-12-5-1-arm64-metal",
      "ios-12-5-1-x86-64",
      "ios-12-5-1-x86-64-coreml",
      "ios-12-5-1-x86-64-full-jit",
      "libtorch-linux-xenial-cuda10.2-py3.6-gcc7",
      "libtorch-linux-xenial-cuda11.3-py3.6-gcc7",
      "linux-bionic-cuda10.2-py3.9-gcc7",
      "linux-bionic-py3.6-clang9",
      "linux-vulkan-bionic-py3.6-clang9",
      "linux-xenial-cuda11.3-py3.6-gcc7",
      "linux-xenial-cuda11.3-py3.6-gcc7-bazel-test",
      "linux-xenial-py3-clang5-mobile-build",
      "linux-xenial-py3-clang5-mobile-custom-build-static",
      "linux-xenial-py3.6-clang7-asan",
      "linux-xenial-py3.6-clang7-onnx",
      "linux-xenial-py3.6-gcc5.4",
      "linux-xenial-py3.6-gcc7",
<<<<<<< HEAD
=======
      "linux-xenial-py3.6-gcc7-bazel-test",
      "macos-10-15-py3-arm64",
      "macos-10-15-py3-lite-interpreter-x86-64",
      "macos-10-15-py3-x86-64",
>>>>>>> bc3d380e
      "parallelnative-linux-xenial-py3.6-gcc5.4",
      "periodic-libtorch-linux-xenial-cuda11.1-py3.6-gcc7",
      "periodic-linux-xenial-cuda10.2-py3-gcc7-slow-gradcheck",
      "periodic-linux-xenial-cuda11.1-py3.6-gcc7-debug",
      "periodic-win-vs2019-cuda11.1-py3",
      "pytorch-linux-xenial-py3-clang5-android-ndk-r19c-gradle-custom-build-single",
      "pytorch-linux-xenial-py3-clang5-android-ndk-r19c-gradle-custom-build-single-full-jit",
      "win-vs2019-cpu-py3",
      "win-vs2019-cuda11.3-py3"
    ],
    "ciflow/android": [
      "pytorch-linux-xenial-py3-clang5-android-ndk-r19c-gradle-custom-build-single",
      "pytorch-linux-xenial-py3-clang5-android-ndk-r19c-gradle-custom-build-single-full-jit"
    ],
    "ciflow/bazel": [
      "linux-xenial-cuda11.3-py3.6-gcc7-bazel-test"
    ],
    "ciflow/cpu": [
      "caffe2-linux-xenial-py3.6-gcc5.4",
      "linux-bionic-py3.6-clang9",
      "linux-vulkan-bionic-py3.6-clang9",
      "linux-xenial-cuda11.3-py3.6-gcc7-bazel-test",
      "linux-xenial-py3.6-clang7-asan",
      "linux-xenial-py3.6-clang7-onnx",
      "linux-xenial-py3.6-gcc5.4",
      "linux-xenial-py3.6-gcc7",
      "parallelnative-linux-xenial-py3.6-gcc5.4",
      "pytorch-linux-xenial-py3-clang5-android-ndk-r19c-gradle-custom-build-single",
      "pytorch-linux-xenial-py3-clang5-android-ndk-r19c-gradle-custom-build-single-full-jit",
      "win-vs2019-cpu-py3"
    ],
    "ciflow/cuda": [
      "libtorch-linux-xenial-cuda10.2-py3.6-gcc7",
      "libtorch-linux-xenial-cuda11.3-py3.6-gcc7",
      "linux-bionic-cuda10.2-py3.9-gcc7",
      "linux-xenial-cuda11.3-py3.6-gcc7",
      "periodic-libtorch-linux-xenial-cuda11.1-py3.6-gcc7",
      "periodic-linux-xenial-cuda10.2-py3-gcc7-slow-gradcheck",
      "periodic-linux-xenial-cuda11.1-py3.6-gcc7-debug",
      "periodic-win-vs2019-cuda11.1-py3",
      "win-vs2019-cuda11.3-py3"
    ],
    "ciflow/default": [
      "linux-bionic-py3.6-clang9",
      "linux-vulkan-bionic-py3.6-clang9",
      "linux-xenial-cuda11.3-py3.6-gcc7",
      "linux-xenial-cuda11.3-py3.6-gcc7-bazel-test",
      "linux-xenial-py3-clang5-mobile-build",
      "linux-xenial-py3-clang5-mobile-custom-build-static",
      "linux-xenial-py3.6-clang7-asan",
      "linux-xenial-py3.6-clang7-onnx",
      "linux-xenial-py3.6-gcc5.4",
      "linux-xenial-py3.6-gcc7",
<<<<<<< HEAD
=======
      "linux-xenial-py3.6-gcc7-bazel-test",
      "pytorch-linux-xenial-py3-clang5-android-ndk-r19c-gradle-custom-build-single",
      "pytorch-linux-xenial-py3-clang5-android-ndk-r19c-gradle-custom-build-single-full-jit",
>>>>>>> bc3d380e
      "win-vs2019-cpu-py3",
      "win-vs2019-cuda11.3-py3"
    ],
    "ciflow/ios": [
      "ios-12-5-1-arm64",
      "ios-12-5-1-arm64-coreml",
      "ios-12-5-1-arm64-custom-ops",
      "ios-12-5-1-arm64-full-jit",
      "ios-12-5-1-arm64-metal",
      "ios-12-5-1-x86-64",
      "ios-12-5-1-x86-64-coreml",
      "ios-12-5-1-x86-64-full-jit"
    ],
    "ciflow/libtorch": [
      "libtorch-linux-xenial-cuda10.2-py3.6-gcc7",
      "libtorch-linux-xenial-cuda11.3-py3.6-gcc7",
      "periodic-libtorch-linux-xenial-cuda11.1-py3.6-gcc7"
    ],
    "ciflow/linux": [
      "caffe2-linux-xenial-py3.6-gcc5.4",
      "libtorch-linux-xenial-cuda10.2-py3.6-gcc7",
      "libtorch-linux-xenial-cuda11.3-py3.6-gcc7",
      "linux-bionic-cuda10.2-py3.9-gcc7",
      "linux-bionic-py3.6-clang9",
      "linux-vulkan-bionic-py3.6-clang9",
      "linux-xenial-cuda11.3-py3.6-gcc7",
      "linux-xenial-cuda11.3-py3.6-gcc7-bazel-test",
      "linux-xenial-py3-clang5-mobile-build",
      "linux-xenial-py3-clang5-mobile-custom-build-static",
      "linux-xenial-py3.6-clang7-asan",
      "linux-xenial-py3.6-clang7-onnx",
      "linux-xenial-py3.6-gcc5.4",
      "linux-xenial-py3.6-gcc7",
      "parallelnative-linux-xenial-py3.6-gcc5.4",
      "periodic-libtorch-linux-xenial-cuda11.1-py3.6-gcc7",
      "periodic-linux-xenial-cuda10.2-py3-gcc7-slow-gradcheck",
      "periodic-linux-xenial-cuda11.1-py3.6-gcc7-debug",
      "pytorch-linux-xenial-py3-clang5-android-ndk-r19c-gradle-custom-build-single",
      "pytorch-linux-xenial-py3-clang5-android-ndk-r19c-gradle-custom-build-single-full-jit"
    ],
    "ciflow/macos": [
      "ios-12-5-1-arm64",
      "ios-12-5-1-arm64-coreml",
      "ios-12-5-1-arm64-custom-ops",
      "ios-12-5-1-arm64-full-jit",
      "ios-12-5-1-arm64-metal",
      "ios-12-5-1-x86-64",
      "ios-12-5-1-x86-64-coreml",
      "ios-12-5-1-x86-64-full-jit",
      "macos-10-15-py3-arm64",
      "macos-10-15-py3-lite-interpreter-x86-64",
      "macos-10-15-py3-x86-64"
    ],
    "ciflow/mobile": [
      "linux-xenial-py3-clang5-mobile-build",
      "linux-xenial-py3-clang5-mobile-custom-build-static"
    ],
    "ciflow/noarch": [
      "linux-bionic-py3.6-clang9"
    ],
    "ciflow/onnx": [
      "linux-xenial-py3.6-clang7-onnx"
    ],
    "ciflow/sanitizers": [
      "linux-xenial-py3.6-clang7-asan"
    ],
    "ciflow/scheduled": [
      "periodic-libtorch-linux-xenial-cuda11.1-py3.6-gcc7",
      "periodic-linux-xenial-cuda10.2-py3-gcc7-slow-gradcheck",
      "periodic-linux-xenial-cuda11.1-py3.6-gcc7-debug",
      "periodic-win-vs2019-cuda11.1-py3"
    ],
    "ciflow/slow": [
      "linux-bionic-cuda10.2-py3.9-gcc7",
      "periodic-linux-xenial-cuda10.2-py3-gcc7-slow-gradcheck"
    ],
    "ciflow/slow-gradcheck": [
      "periodic-linux-xenial-cuda10.2-py3-gcc7-slow-gradcheck"
    ],
    "ciflow/vulkan": [
      "linux-vulkan-bionic-py3.6-clang9"
    ],
    "ciflow/win": [
      "periodic-win-vs2019-cuda11.1-py3",
      "win-vs2019-cpu-py3",
      "win-vs2019-cuda11.3-py3"
    ],
    "ciflow/xla": [
      "linux-bionic-py3.6-clang9"
    ]
  },
  "version": "v1"
}<|MERGE_RESOLUTION|>--- conflicted
+++ resolved
@@ -25,13 +25,9 @@
       "linux-xenial-py3.6-clang7-onnx",
       "linux-xenial-py3.6-gcc5.4",
       "linux-xenial-py3.6-gcc7",
-<<<<<<< HEAD
-=======
-      "linux-xenial-py3.6-gcc7-bazel-test",
       "macos-10-15-py3-arm64",
       "macos-10-15-py3-lite-interpreter-x86-64",
       "macos-10-15-py3-x86-64",
->>>>>>> bc3d380e
       "parallelnative-linux-xenial-py3.6-gcc5.4",
       "periodic-libtorch-linux-xenial-cuda11.1-py3.6-gcc7",
       "periodic-linux-xenial-cuda10.2-py3-gcc7-slow-gradcheck",
@@ -85,12 +81,8 @@
       "linux-xenial-py3.6-clang7-onnx",
       "linux-xenial-py3.6-gcc5.4",
       "linux-xenial-py3.6-gcc7",
-<<<<<<< HEAD
-=======
-      "linux-xenial-py3.6-gcc7-bazel-test",
       "pytorch-linux-xenial-py3-clang5-android-ndk-r19c-gradle-custom-build-single",
       "pytorch-linux-xenial-py3-clang5-android-ndk-r19c-gradle-custom-build-single-full-jit",
->>>>>>> bc3d380e
       "win-vs2019-cpu-py3",
       "win-vs2019-cuda11.3-py3"
     ],
