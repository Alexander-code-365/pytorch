--- conflicted
+++ resolved
@@ -1517,14 +1517,6 @@
   std::vector<mobile::Function> upgrader_functions;
 
   for (auto& byteCodeFunctionWithOperator : kUpgraderByteCode) {
-<<<<<<< HEAD
-    for (const auto& op : byteCodeFunctionWithOperator.operators) {
-      byteCodeFunctionWithOperator.function.append_operator(
-          op.name,
-          op.overload_name,
-          op.num_specified_args,
-          caffe2::serialize::kMaxSupportedFileFormatVersion);
-=======
     ASSERT_EQ(
         byteCodeFunctionWithOperator.function.get_code()->operators_.size(),
         byteCodeFunctionWithOperator.function.get_code()->op_names_.size());
@@ -1536,12 +1528,11 @@
             op.num_specified_args,
             caffe2::serialize::kMaxSupportedFileFormatVersion);
       }
->>>>>>> 004b17f0
     }
     upgrader_functions.push_back(byteCodeFunctionWithOperator.function);
   }
 
-  // ASSERT_EQ(kUpgraderByteCode.size(), upgrader_functions.size());
+  ASSERT_EQ(kUpgraderByteCode.size(), upgrader_functions.size());
 }
 }
 
