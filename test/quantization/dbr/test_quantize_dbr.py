import collections
import copy
import math
import tempfile
import unittest

import torch
import torch.nn as nn
import torch.nn.functional as F
import torch.nn.intrinsic as nni
import torch.nn.quantized as nnq
toq = torch.ops.quantized
from torch.testing._internal.common_quantization import (
    skipIfNoFBGEMM,
    skip_if_no_torchvision,
    QuantizationTestCase,
    NodeSpec,
)
from torch.quantization import (
    ObserverBase,
    FakeQuantizeBase,
)
from torch.quantization.quantize_fx import (
    prepare_fx,
    convert_fx,
)

import torch.ao.quantization._quantize_dbr as _quantize_dbr
import torch.ao.ns._numeric_suite_dbr as ns
# TODO(future PR): move these utils out of the FX folder
import torch.ao.ns._numeric_suite_fx as ns_fx

def _allclose(a, b):
    if isinstance(a, tuple):
        assert isinstance(b, tuple)
        result = True
        for a_inner, b_inner in zip(a, b):
            result = result and torch.allclose(a_inner, b_inner)
        return result
    elif isinstance(a, torch.Tensor):
        assert isinstance(b, torch.Tensor)
        return torch.allclose(a, b)
    raise AssertionError('unhandled type')


class QuantizeDBRTestCase(QuantizationTestCase):
    def _test_auto_tracing(
        self,
        m,
        qconfig,
        example_args,
        fuse_modules=True,
        do_fx_comparison=True,
        do_torchscript_checks=True,
    ):
        m_copy = copy.deepcopy(m)

        qconfig_dict = {'': qconfig}

        mp = _quantize_dbr.prepare(
            m, qconfig_dict, example_args, fuse_modules=fuse_modules)
        out_p = mp(*example_args)
        # print(mp)
        mq = _quantize_dbr.convert(mp)
        # print(mq)
        # verify it runs
        out_q = mq(*example_args)
        # print(out_q)

        # compare it against FX
        if do_fx_comparison:
            m_copy_p = prepare_fx(m_copy, {'': qconfig})
            out_m_copy_p = m_copy_p(*example_args)
            # print(m_copy_p)
            m_copy_q = convert_fx(m_copy_p)
            # print(m_copy_q)
            # print(m_copy_q.graph)
            out_q_fx = m_copy_q(*example_args)
            # print(out_q)
            # print(out_q_fx)
            self.assertTrue(_allclose(out_p, out_m_copy_p))
            # print(out_q)
            # print(out_q_fx)
            self.assertTrue(_allclose(out_q, out_q_fx))

        if do_torchscript_checks:
            # verify torch.jit.trace works
            mq_jit_traced = torch.jit.trace(
                mq, example_args, check_trace=False)
            # print(mq_jit_traced.graph)
            traced_out = mq_jit_traced(*example_args)
            self.assertTrue(_allclose(traced_out, out_q))

            # verify torch.jit.script works
            rewritten = mq.rewrite_for_scripting()
            rewritten_out = rewritten(*example_args)
            # print(rewritten)
            self.assertTrue(_allclose(rewritten_out, out_q))

            scripted_rewritten = torch.jit.script(rewritten)
            # print(scripted_rewritten.graph)
            scripted_rewritten_out = scripted_rewritten(*example_args)
            # print('scripted_rewritten_out', scripted_rewritten_out)
            self.assertTrue(_allclose(scripted_rewritten_out, out_q))

            traced_rewritten = torch.jit.trace(
                rewritten, example_args, check_trace=False)
            traced_rewritten_out = traced_rewritten(*example_args)
            self.assertTrue(_allclose(traced_rewritten_out, out_q))


@skipIfNoFBGEMM
class TestQuantizeDBR(QuantizeDBRTestCase):
    def test_fusion(self):
        class M(torch.nn.Module):
            def __init__(self):
                super().__init__()
                self.conv = torch.nn.Conv2d(1, 1, 1)
                self.relu = torch.nn.ReLU()
                self.child = nn.Sequential(
                    nn.Conv2d(1, 1, 1),
                    nn.ReLU(),
                )

            def forward(self, x):
                x = self.conv(x)
                x = self.relu(x)
                x = self.child(x)
                return x

        m = M().eval()
        qconfig = torch.quantization.default_qconfig
        mp = _quantize_dbr.prepare(m, {'': qconfig}, (torch.randn(1, 1, 1, 1),))
        self.assertTrue(isinstance(mp.conv, nni.ConvReLU2d))
        self.assertTrue(isinstance(mp.child[0], nni.ConvReLU2d))

    def test_fusion2(self):
        class M(torch.nn.Module):
            def __init__(self):
                super().__init__()
                self.conv = torch.nn.Conv2d(1, 1, 1)
                self.bn = torch.nn.BatchNorm2d(1)
                # self.conv2 = torch.nn.Conv2d(1, 1, 1)
                self.relu = torch.nn.LeakyReLU()

            def forward(self, x):
                x = self.conv(x)
                x = self.bn(x)
                x = self.relu(x)
                return x

        m = M().eval()
        qconfig = torch.quantization.default_qconfig
        self._test_auto_tracing(m, qconfig, (torch.randn(1, 1, 2, 2),))

    def test_fusion_called_multiple_times(self):
        """
        Tests that fusion works if the modules to fuse get called multiple
        times in the same forward.
        """
        class M(torch.nn.Module):
            def __init__(self):
                super().__init__()
                self.conv = torch.nn.Conv2d(1, 1, 1)
                self.relu = torch.nn.ReLU()

            def forward(self, x):
                for _ in range(2):
                    x = self.conv(x)
                    x = self.relu(x)
                return x

        m = M().eval()
        qconfig = torch.quantization.default_qconfig
        self._test_auto_tracing(m, qconfig, (torch.randn(1, 1, 2, 2),))

    def test_observers_not_touched_by_tracing(self):
        """
        Verifies that running dynamic tracing does not change any data
        stored in observers and fake quants.
        """
        m = nn.Sequential(nn.Conv2d(1, 1, 1)).eval()
        qconfig = torch.quantization.default_qconfig
        mp = _quantize_dbr.prepare(m, {'': qconfig}, (torch.randn(1, 1, 1, 1),))
        for _, mod in mp.named_modules():
            if isinstance(mod, (ObserverBase, FakeQuantizeBase)):
                scale, zp = mod.calculate_qparams()
                # Assume that if scale is 1.0 and zp is 0, no calibration
                # has happened.
                self.assertTrue(torch.allclose(scale, torch.ones(1)))
                self.assertTrue(torch.equal(zp, torch.zeros(1, dtype=torch.long)))

    def test_multiple_modules(self):
        m = nn.Sequential(
            nn.Sequential(nn.Conv2d(1, 1, 1)),
            nn.Sequential(nn.Conv2d(1, 1, 1)),
        ).eval()
        qconfig = torch.quantization.default_qconfig
        self._test_auto_tracing(m, qconfig, (torch.randn(1, 1, 2, 2),))

    def test_child_modules(self):
        m = nn.Sequential(nn.Sequential(nn.Conv2d(1, 1, 1))).eval()
        qconfig = torch.quantization.default_qconfig
        self._test_auto_tracing(m, qconfig, (torch.randn(1, 1, 2, 2),))

    def test_conv(self):
        class M(torch.nn.Module):
            def __init__(self):
                super().__init__()
                self.conv = torch.nn.Conv2d(1, 1, 1)

            def forward(self, x):
                x1 = self.conv(x)
                return x1

        m = M().eval()
        qconfig = torch.quantization.default_qconfig
        self._test_auto_tracing(m, qconfig, (torch.randn(1, 1, 2, 2),))

    def test_conv_mod_qat(self):
        class M(torch.nn.Module):
            def __init__(self):
                super().__init__()
                self.conv = torch.nn.Conv2d(1, 1, 1)

            def forward(self, x):
                x1 = self.conv(x)
                return x1

        m = M().eval()
        qconfig = torch.quantization.get_default_qat_qconfig('fbgemm')
        self._test_auto_tracing(
            copy.deepcopy(m), qconfig, (torch.randn(1, 1, 2, 2),))

        # test backprop does not crash
        inputs = torch.randn(1, 1, 1, 1)
        inputs.requires_grad = True
        mp = _quantize_dbr.prepare(m, {'': qconfig}, (inputs,))
        output = mp(inputs)
        labels = torch.randn(1, 1, 1, 1)
        loss = (output - labels).sum()
        loss.backward()
        optim = torch.optim.SGD(mp.parameters(), lr=0.01)
        optim.step()

    def test_conv_functional_qat(self):

        class M(torch.nn.Module):
            def __init__(self, weight2d, bias2d):
                super().__init__()
                self.weight2d = torch.nn.Parameter(weight2d)
                self.bias2d = torch.nn.Parameter(bias2d)
                self.stride2d = (1, 1)
                self.padding2d = (0, 0)
                self.dilation2d = (1, 1)
                self.groups = 1

            def forward(self, x):
                x = F.conv2d(
                    x, self.weight2d, self.bias2d, self.stride2d, self.padding2d,
                    self.dilation2d, self.groups)
                return x

        m = M(torch.randn(1, 1, 1, 1), torch.randn(1)).eval()
        qconfig = torch.quantization.get_default_qat_qconfig('fbgemm')
        self._test_auto_tracing(m, qconfig, (torch.randn(1, 1, 2, 2),))

        # test backprop does not crash
        inputs = torch.randn(1, 1, 1, 1)
        inputs.requires_grad = True
        mp = _quantize_dbr.prepare(m, {'': qconfig}, (inputs,))
        output = mp(inputs)
        labels = torch.randn(1, 1, 1, 1)
        loss = (output - labels).sum()
        loss.backward()
        optim = torch.optim.SGD(mp.parameters(), lr=0.01)
        optim.step()

    def test_dropout_conv(self):
        class M(torch.nn.Module):
            def __init__(self):
                super().__init__()
                self.dropout = nn.Dropout()
                self.conv = torch.nn.Conv2d(1, 1, 1)

            def forward(self, x):
                # this can be sometimes inplace
                x1 = self.dropout(x)
                x1 = self.conv(x)
                return x1

        m = M().eval()
        qconfig = torch.quantization.default_qconfig
        self._test_auto_tracing(m, qconfig, (torch.randn(1, 1, 2, 2),))

    # TODO(future PR): implement observer sharing to match FX
    def test_cat_fp32(self):
        class M(torch.nn.Module):
            def forward(self, x):
                x = torch.cat([x, x], dim=1)
                return x

        m = M().eval()
        qconfig = torch.quantization.default_qconfig
        self._test_auto_tracing(m, qconfig, (torch.randn(1, 1, 2, 2),))

        class M(torch.nn.Module):
            def forward(self, x):
                x = torch.cat((x, x), dim=1)
                return x

        m = M().eval()
        qconfig = torch.quantization.default_qconfig
        self._test_auto_tracing(m, qconfig, (torch.randn(1, 1, 2, 2),))

    def test_cat_int(self):
        class M(torch.nn.Module):
            def forward(self, x):
                x = torch.cat([x, x], dim=1)
                return x

        m = M().eval()
        qconfig = torch.quantization.default_qconfig
        for dtype in (torch.int32, torch.int64):
            self._test_auto_tracing(
                m, qconfig, (torch.zeros(1, 1, 1, 1, dtype=dtype),),
                # FX graph mode quant does not support this yet
                do_fx_comparison=False)

    @unittest.skip('FX graph mode is using fake_quantize with PTQ, TODO verify')
    def test_conv_unsupported_inplace_conv(self):
        """
        Verifies that having an quantizeable op which is inplace
        is handled well
        """
        class M(torch.nn.Module):
            def __init__(self):
                super().__init__()
                self.conv = torch.nn.Conv2d(1, 1, 1)
                self.conv2 = torch.nn.Conv2d(1, 1, 1)

            def forward(self, x):
                x = self.conv(x)
                x = F.hardsigmoid(x, inplace=True)
                x = self.conv2(x)
                return x

        m = M().eval()
        qconfig = torch.quantization.default_qconfig
        self._test_auto_tracing(m, qconfig, (torch.randn(1, 1, 2, 2),))

    def test_conv_flatten_linear(self):
        class M(torch.nn.Module):
            def __init__(self):
                super().__init__()
                self.conv = torch.nn.Conv2d(1, 1, 1)
                self.linear = torch.nn.Linear(1, 1)

            def forward(self, x):
                x1 = self.conv(x)
                # TODO(future PR): unbreak this
                # x1 = torch.nn.functional.adaptive_avg_pool2d(x, (1, 1))
                x1 = torch.nn.functional.adaptive_avg_pool2d(x1, (1, 1))
                x2 = torch.flatten(x1, 1)
                x3 = self.linear(x2)
                return x3

        m = M().eval()
        qconfig = torch.quantization.default_qconfig
        self._test_auto_tracing(m, qconfig, (torch.randn(1, 1, 1, 1),))

    def test_conv_add(self):
        class M(torch.nn.Module):
            def __init__(self):
                super().__init__()
                self.conv = torch.nn.Conv2d(1, 1, 1)

            def forward(self, x):
                x1 = self.conv(x)
                print(x)
                x2 = x1 + x
                return x2

        m = M().eval()
        qconfig = torch.quantization.default_qconfig
        self._test_auto_tracing(m, qconfig, (torch.randn(1, 1, 2, 2),))

    def test_conv_scalar_add(self):
        class M(torch.nn.Module):
            def __init__(self):
                super().__init__()
                self.conv = torch.nn.Conv2d(1, 1, 1)

            def forward(self, x):
                x = self.conv(x)
                x = x + 1.0
                return x

        model_fp32 = M().eval()
        qconfig = torch.quantization.default_qconfig
        self._test_auto_tracing(model_fp32, qconfig, (torch.randn(1, 1, 2, 2),))

    def test_conv_relu_add(self):
        class M(torch.nn.Module):
            def __init__(self):
                super().__init__()
                self.conv = torch.nn.Conv2d(1, 1, 1)
                self.relu = torch.nn.ReLU()

            def forward(self, x):
                x1 = self.conv(x)
                x2 = self.relu(x1)
                x3 = x1 + x
                return x3

        model_fp32 = M().eval()

        qconfig = torch.quantization.default_qconfig
        self._test_auto_tracing(model_fp32, qconfig, (torch.randn(1, 1, 2, 2),))

    def test_linear_torch_relu(self):
        class M(torch.nn.Module):
            def __init__(self):
                super().__init__()
                self.u1 = nn.Linear(1, 1)
                self.v1 = nn.Linear(1, 1)
                self.u2 = nn.Linear(1, 1)
                self.v2 = nn.Linear(1, 1)
                self.w = nn.Linear(1, 1)

            def forward(self, x):
                x = self.w(x)
                x = x + torch.relu(self.v1(torch.relu(self.u1(x))))
                return x + torch.relu(self.v2(torch.relu(self.u2(x))))

        model_fp32 = M().eval()

        qconfig = torch.quantization.default_qconfig
        self._test_auto_tracing(model_fp32, qconfig, (torch.randn(1, 1, 1, 1),))

    def test_conv_functional(self):

        class M(torch.nn.Module):
            def __init__(self, weight2d, bias2d):
                super().__init__()
                self.weight2d = torch.nn.Parameter(weight2d)
                self.bias2d = torch.nn.Parameter(bias2d)
                self.stride2d = (1, 1)
                self.padding2d = (0, 0)
                self.dilation2d = (1, 1)
                self.groups = 1

            def forward(self, x):
                x = F.conv2d(
                    x, self.weight2d, self.bias2d, self.stride2d, self.padding2d,
                    self.dilation2d, self.groups)
                return x

        model_fp32 = M(torch.randn(1, 1, 1, 1), torch.randn(1)).eval()
        qconfig = torch.quantization.default_qconfig
        self._test_auto_tracing(model_fp32, qconfig, (torch.randn(1, 1, 2, 2),))

    def test_conv_functional_dynamic_weights(self):
        class M(torch.nn.Module):
            def __init__(self, weight2d, bias2d):
                super().__init__()
                self.weight2d = torch.nn.Parameter(weight2d)
                self.bias2d = torch.nn.Parameter(bias2d)
                self.stride2d = (1, 1)
                self.padding2d = (0, 0)
                self.dilation2d = (1, 1)
                self.groups = 1

            def forward(self, x):
                updated_weight = self.weight2d * x
                x = F.conv2d(
                    x, updated_weight, self.bias2d, self.stride2d, self.padding2d,
                    self.dilation2d, self.groups)
                return x

        model_fp32 = M(torch.randn(1, 1, 1, 1), torch.randn(1)).eval()
        qconfig = torch.quantization.default_qconfig
        self._test_auto_tracing(
            model_fp32, qconfig, (torch.randn(1, 1, 2, 2),),
            # FX implements this functionality instead of skipping it
            do_fx_comparison=False,
            # TODO enable scripting support for this
            do_torchscript_checks=False)

    def test_linear_functional(self):
        class LinearFunctional(nn.Module):
            def __init__(self):
                super().__init__()
                self.w1 = nn.Parameter(torch.empty(4, 4))
                self.b1 = nn.Parameter(torch.ones(4))
                torch.nn.init.kaiming_uniform_(self.w1, a=math.sqrt(5))

            def forward(self, x):
                x = F.linear(x, self.w1, self.b1)
                return x

        model_fp32 = LinearFunctional().eval()
        qconfig = torch.quantization.default_qconfig
        self._test_auto_tracing(
            model_fp32, qconfig, (torch.randn(1, 1, 4, 4),))

    def test_gelu_linear(self):
        class M(torch.nn.Module):
            def __init__(self):
                super().__init__()
                self.gelu = torch.nn.GELU()
                self.linear = torch.nn.Linear(1, 1)

            def forward(self, x):
                x = self.linear(x)
                x = self.gelu(x)
                return x

        model_fp32 = M().eval()
        qconfig = torch.quantization.default_qconfig
        self._test_auto_tracing(model_fp32, qconfig, (torch.randn(1, 1, 1, 1),))

    def test_dropout(self):
        class M(torch.nn.Module):
            def __init__(self):
                super().__init__()
                self.dropout = nn.Dropout()
                self.linear = torch.nn.Linear(1, 1)
                self.linear2 = torch.nn.Linear(1, 1)

            def forward(self, x):
                x = self.linear(x)
                x = self.dropout(x)
                x = self.linear2(x)
                return x

        model_fp32 = M().eval()
        qconfig = torch.quantization.default_qconfig
        self._test_auto_tracing(model_fp32, qconfig, (torch.randn(1, 1, 1, 1),))

    def test_add(self):
        class M(torch.nn.Module):
            def forward(self, x):
                x = x + x
                x = x + 1.0
                x = 1.0 + x
                return x

        model_fp32 = M().eval()
        qconfig = torch.quantization.default_qconfig
        self._test_auto_tracing(model_fp32, qconfig, (torch.randn(1, 1, 2, 2),))

    def test_add_int32(self):
        class M(torch.nn.Module):
            def forward(self, x):
                x = x + x
                return x

        model_fp32 = M().eval()
        qconfig = torch.quantization.default_qconfig
        self._test_auto_tracing(
            model_fp32, qconfig, (torch.ones(1, 1, 2, 2, dtype=torch.int32),),
            # FX graph mode quantization does not automatically detect
            # tensor inputs in non-float dtypes.
            do_fx_comparison=False)

    def test_module_then_add(self):
        class M(torch.nn.Module):
            def __init__(self):
                super().__init__()
                self.linear = torch.nn.Linear(1, 1)

            def forward(self, x):
                x = self.linear(x)
                x = x + 1.0
                x = x + 1.0
                return x

        model_fp32 = M().eval()
        qconfig = torch.quantization.default_qconfig
        self._test_auto_tracing(model_fp32, qconfig, (torch.randn(1, 1, 1, 1),))

    def test_sub(self):
        class M(torch.nn.Module):
            def forward(self, x):
                x = x - x
                x = x - 1.0
                return x

        model_fp32 = M().eval()
        qconfig = torch.quantization.default_qconfig
        self._test_auto_tracing(model_fp32, qconfig, (torch.randn(1, 1, 2, 2),))

    def test_mul(self):
        class M(torch.nn.Module):
            def forward(self, x):
                x = x * x
                x = x * 1.0
                return x

        model_fp32 = M().eval()
        qconfig = torch.quantization.default_qconfig
        self._test_auto_tracing(model_fp32, qconfig, (torch.randn(1, 1, 2, 2),))

    def test_mul_int(self):
        # TODO: make all the math functions work correctly for integer types
        # TODO: make the same improvement in FX graph mode quant, if possible
        class M(torch.nn.Module):
            def forward(self, x):
                x = x * x
                return x

        model_fp32 = M().eval()
        qconfig = torch.quantization.default_qconfig
        for dtype in (torch.int32, torch.int64):
            self._test_auto_tracing(
                copy.deepcopy(model_fp32), qconfig,
                (torch.ones(1, 1, 2, 2, dtype=dtype),),
                # FX graph mode quant does not support this yet
                do_fx_comparison=False)

    def test_div(self):
        class M(torch.nn.Module):
            def forward(self, x):
                x = x / x
                x = x / 1.0
                return x

        model_fp32 = M().eval()
        qconfig = torch.quantization.default_qconfig
        self._test_auto_tracing(model_fp32, qconfig, (torch.randn(1, 1, 2, 2),))

    def test_method(self):
        class M(torch.nn.Module):
            def forward(self, x):
                x = x + x
                x = torch.relu(x)
                # x = x.relu()
                return x

        model_fp32 = M().eval()
        qconfig = torch.quantization.default_qconfig
        self._test_auto_tracing(model_fp32, qconfig, (torch.randn(1, 1, 2, 2),))

    def test_add_linear(self):
        class M(torch.nn.Module):
            def __init__(self):
                super().__init__()
                self.linear = nn.Linear(1, 1)

            def forward(self, x):
                x = x + x
                x = self.linear(x)
                return x

        model_fp32 = M().eval()
        qconfig = torch.quantization.default_qconfig
        self._test_auto_tracing(model_fp32, qconfig, (torch.randn(1, 1, 1, 1),))

    def test_module_created_during_forward(self):
        """Some BERT models have this pattern"""
        class M(torch.nn.Module):
            def forward(self, x):
                x = nn.Softmax(dim=-1)(x)
                return x

        model_fp32 = M().eval()
        qconfig = torch.quantization.default_qconfig
        self._test_auto_tracing(
            model_fp32, qconfig, (torch.randn(1, 1, 1, 1),),
            # This syntax is not supported by FX or TorchScript
            do_fx_comparison=False, do_torchscript_checks=False)

    def test_module_returns_namedtuple(self):
        NamedTuple = collections.namedtuple("NamedTuple", ["x0", "x1"])

        """Some hf models have this pattern"""
        class M1(torch.nn.Module):
            def forward(self, x):
                return NamedTuple(x, x)

        class M(torch.nn.Module):
            def __init__(self):
                super().__init__()
                self.m1 = M1()

            def forward(self, x):
                m1 = self.m1(x)
                return (m1.x0, m1.x1)

        model_fp32 = M().eval()
        qconfig = torch.quantization.default_qconfig
        self._test_auto_tracing(
            model_fp32, qconfig, (torch.randn(1, 1, 1, 1),),
            # TODO(future PR): add FX rewrite support
            do_fx_comparison=False, do_torchscript_checks=False)

    @unittest.skip('TODO build this')
    def test_module_input_types(self):
        class M(torch.nn.Module):
            def forward(self, x=None, y=None):
                print('x', x)
                print('y', y)
                assert x is not None and y is not None
                return (x, y)

        model_fp32 = M().eval()
        example_inputs = {'y': torch.randn(1), 'x': torch.randn(1)}
        ExampleInputsTupleCtr = collections.namedtuple('ExampleInputs', example_inputs)
        example_inputs_tuple = ExampleInputsTupleCtr(**example_inputs)
        ms = torch.jit.trace(model_fp32, example_inputs_tuple)

        return
        qconfig = torch.quantization.default_qconfig

        # dict
        kwargs = {'x': torch.randn(1, 1, 2, 2)}
        self._test_auto_tracing(model_fp32, qconfig, (), kwargs)

    def test_module_return_types(self):
        class M1(torch.nn.Module):
            def forward(self, x):
                return x, x

        class M2(torch.nn.Module):
            def __init__(self):
                super().__init__()
                self.m1 = M1()

            def forward(self, x):
                x1, x2 = self.m1(x)
                return x1

        model_fp32 = M2().eval()
        qconfig = torch.quantization.default_qconfig
        self._test_auto_tracing(model_fp32, qconfig, (torch.randn(1, 1, 2, 2),))

    def test_inplace_unquantizeable_op(self):
        class M(torch.nn.Module):
            def __init__(self):
                super().__init__()
                self.conv1 = nn.Conv2d(1, 1, 1)
                self.silu = nn.SiLU(inplace=True)
                # self.silu = nn.SiLU()
                self.conv2 = nn.Conv2d(1, 1, 1)

            def forward(self, x):
                x = self.conv1(x)
                x = self.silu(x)
                x = self.conv2(x)
                return x

        model_fp32 = M().eval()
        qconfig = torch.quantization.default_qconfig
        self._test_auto_tracing(model_fp32, qconfig, (torch.randn(1, 1, 2, 2),))

    @unittest.skip('this depends on unsupported syntax detection, currently disabled')
    def test_vovnet_sequential(self):

        class SequentialAppendList(nn.Sequential):
            def __init__(self, *args):
                super(SequentialAppendList, self).__init__(*args)

            def forward(self, x: torch.Tensor) -> torch.Tensor:
                concat_list = []
                for i, module in enumerate(self):
                    if i == 0:
                        concat_list.append(module(x))
                    else:
                        concat_list.append(module(concat_list[-1]))
                x = torch.cat(concat_list, dim=1)
                return x

        m = SequentialAppendList(torch.nn.Conv2d(1, 1, 1)).eval()
        qconfig = torch.quantization.default_qconfig
        self._test_auto_tracing(m, qconfig, (torch.randn(1, 1, 1, 1),))

    def test_unsupported_ops(self):
        class M(torch.nn.Module):
            def forward(self, x):
                x = F.tanhshrink(x)
                x = x + x
                x = F.tanhshrink(x)
                return x

        model_fp32 = M().eval()
        qconfig = torch.quantization.default_qconfig
        self._test_auto_tracing(model_fp32, qconfig, (torch.randn(1, 1, 2, 2),))

    def test_unknown_op_after_quantized(self):
        class M(torch.nn.Module):
            def forward(self, x):
                x = x + x
                std = x.std()
                return std

        model_fp32 = M().eval()
        qconfig = torch.quantization.default_qconfig
        self._test_auto_tracing(
            model_fp32, qconfig, (torch.randn(1, 1, 2, 2),),
            fuse_modules=False)

    def test_embedding(self):
        # Note: this test is just testing that models with embeddings
        # do not crash with a global qconfig defined. Embedding quantization
        # is not actually happening in this prototype yet.
        # TODO(future PR): fix this and update this code.

        # test subclass
        class EmbeddingSubclass(nn.Embedding):
            pass

        class M(torch.nn.Module):
            def __init__(self):
                super().__init__()
                self.embedding = EmbeddingSubclass(1, 1)

            def forward(self, x):
                x = self.embedding(x)
                return x

        model_fp32 = M().eval()
        qconfig = torch.quantization.default_dynamic_qconfig
        self._test_auto_tracing(
            model_fp32, qconfig, (torch.LongTensor([[0]]),),
            fuse_modules=False)

        # test regular embedding
        class M(torch.nn.Module):
            def __init__(self):
                super().__init__()
                self.embedding = nn.Embedding(1, 1)

            def forward(self, x):
                x = self.embedding(x)
                return x

        model_fp32 = M().eval()
        qconfig = torch.quantization.default_dynamic_qconfig
        self._test_auto_tracing(
            model_fp32, qconfig, (torch.LongTensor([[0]]),),
            fuse_modules=False)

    def test_inplace_add(self):
        class M(torch.nn.Module):
            def __init__(self):
                super().__init__()
                self.embedding1 = nn.Embedding(1, 1)
                self.embedding2 = nn.Embedding(1, 1)
                self.layernorm = nn.LayerNorm(1)

            def forward(self, x):
                x1 = self.embedding1(x)
                x1 += self.embedding2(x)
                x2 = self.layernorm(x1)
                return x

        model_fp32 = M().eval()
        qconfig = torch.quantization.default_qconfig
        self._test_auto_tracing(
            model_fp32, qconfig, (torch.LongTensor([[0]]),),
            fuse_modules=False)

    # this is broken because AutoQuantizationState appears in self.items
    @unittest.skip('TODO fix this')
    def test_module_calls_items(self):
        class M(torch.nn.ModuleDict):
            def __init__(self):
                super().__init__()
                for i in range(2):
                    layer = nn.ReLU()
                    self.add_module("layer_" + str(i), layer)

            def forward(self, x):
                layers = [x]
                for name, layer in self.items():
                    layers.append(layer(x))
                return torch.cat(layers, dim=1)

        model_fp32 = M().eval()
        qconfig = torch.quantization.default_qconfig
        self._test_auto_tracing(
            model_fp32, qconfig, (torch.randn(1, 1, 2, 2),))

    def test_subclass_of_quantizeable_module(self):
        """
        If a user creates a subclass of nn.BatchNorm2d, that subclass
        should not be quantized unless the user defines a custom module.
        """
        class BN2d(torch.nn.BatchNorm2d):
            pass

        class M(torch.nn.Module):
            def __init__(self):
                super().__init__()
                self.conv = torch.nn.Conv2d(1, 1, 1)
                self.bn = BN2d(1)
                self.conv2 = torch.nn.Conv2d(1, 1, 1)

            def forward(self, x):
                x = self.conv(x)
                x = self.bn(x)
                x = self.conv2(x)
                return x

        m = M().eval()
        qconfig = torch.quantization.default_qconfig
        self._test_auto_tracing(
            m, qconfig, (torch.randn(1, 1, 2, 2),),
            # the module is not symbolically traceable
            do_fx_comparison=False)

    def test_lstm(self):
        # building block of torchbenchmark/tts_angular
        class LSTMWithProjection(nn.Module):
            def __init__(self, input_size, hidden_size, proj_size):
                super().__init__()
                self.input_size = input_size
                self.hidden_size = hidden_size
                self.proj_size = proj_size
                self.lstm = nn.LSTM(input_size, hidden_size, batch_first=True)
                self.linear = nn.Linear(hidden_size, proj_size, bias=False)

            def forward(self, x):
                self.lstm.flatten_parameters()
                o, (_, _) = self.lstm(x)
                return self.linear(o)

        m = LSTMWithProjection(1, 1, 1).eval()
        qconfig = torch.quantization.default_qconfig
        self._test_auto_tracing(
            m, qconfig, (torch.randn(1, 1, 1),),
            # the module is not symbolically traceable
            do_fx_comparison=False)

    # TODO(future PR): move into a separate test file
    def test_numeric_suite(self):
        class M(torch.nn.Module):
            def __init__(self):
                super().__init__()
                self.conv = nn.Conv2d(1, 1, 1)
                self.conv2 = nn.Sequential(nn.Conv2d(1, 1, 1))

            def forward(self, x):
                x = self.conv(x)
                x = self.conv2(x)
                x = x + x
                return x

        m = M().eval()
        qconfig = torch.quantization.default_qconfig
        example_args = (torch.randn(1, 1, 2, 2),)
        mp = _quantize_dbr.prepare(m, {'': qconfig}, example_args)
        out_p = mp(*example_args)
        mq = _quantize_dbr.convert(copy.deepcopy(mp))
        out_q = mq(*example_args)

        mp, mq = ns.add_loggers('mp', mp, 'mq', mq)

        mp(*example_args)
        mq(*example_args)

        act_comparison = ns.extract_logger_info(mp, mq, 'mq')
        ns_fx.extend_logger_results_with_comparison(
            act_comparison, 'mp', 'mq', torch.ao.ns.fx.utils.compute_sqnr,
            'sqnr')

        # TODO(future PR): enforce validity of the result above, using
        # NS for FX utils. Will need some refactoring.

        # TODO(future PR): consider adding a util for below
        to_print = []
        for idx, (layer_name, v) in enumerate(act_comparison.items()):
            to_print.append([
                layer_name,
                v['node_output']['mq'][0]['fqn'],
                v['node_output']['mq'][0]['ref_node_target_type'],
                v['node_output']['mq'][0]['sqnr']])

<<<<<<< HEAD
    def test_serialization(self):
        class M(torch.nn.Module):
            def __init__(self):
                super().__init__()
                self.conv = torch.nn.Conv2d(1, 1, 1)
                self.linear = torch.nn.Linear(1, 1)

            def forward(self, x):
                x1 = self.conv(x)
                x2 = self.linear(x1)
                return x2

        qconfig = torch.quantization.default_qconfig
        example_inputs = (torch.randn(1, 1, 1, 1),)

        m = M().eval()
        m.qconfig = torch.quantization.default_qconfig
        m = _quantize_dbr.prepare(m, example_inputs)
        m = _quantize_dbr.convert(m)

        m_loaded = M().eval()
        m_loaded.qconfig = torch.quantization.default_qconfig
        m_loaded = _quantize_dbr.prepare(m_loaded, example_inputs)
        m_loaded = _quantize_dbr.convert(m_loaded)

        with tempfile.NamedTemporaryFile() as f:
            torch.save(m.state_dict(), f.name)
            loaded_state_dict = torch.load(f.name)
            m_loaded.load_state_dict(loaded_state_dict)
        expected = m(example_inputs[0])
        actual = m_loaded(example_inputs[0])
        torch.allclose(expected, actual)
=======
    def test_qconfig_dict_global(self):
        """
        Verifies that the '' option of qconfig_dict works
        """

        # regular case
        m = nn.Sequential(nn.Conv2d(1, 1, 1))
        qconfig_dict = {'': torch.quantization.default_qconfig}
        example_args = (torch.randn(1, 1, 1, 1),)
        mp = _quantize_dbr.prepare(m, qconfig_dict, example_args)
        mp(*example_args)
        mq = _quantize_dbr.convert(mp)
        mq(*example_args)
        self.assertTrue(isinstance(mq[0], nnq.Conv2d))

        # quantization turned off
        m = nn.Sequential(nn.Conv2d(1, 1, 1))
        qconfig_dict = {'': None}
        example_args = (torch.randn(1, 1, 1, 1),)
        mp = _quantize_dbr.prepare(m, qconfig_dict, example_args)
        mp(*example_args)
        mq = _quantize_dbr.convert(mp)
        mq(*example_args)
        self.assertTrue(isinstance(mq[0], nn.Conv2d))

    def test_qconfig_dict_object_type_module(self):
        """
        Verifies that the 'object_type' option of qconfig_dict works
        on module types.
        """
        m = nn.Sequential(
            nn.Conv2d(1, 1, 1),
            nn.Hardswish(),
            nn.Conv2d(1, 1, 1),
        )
        qconfig_dict = {
            '': torch.quantization.default_qconfig,
            'object_type': [
                (nn.Conv2d, torch.quantization.default_qconfig),
                (nn.Hardswish, None),
            ],
        }
        example_args = (torch.randn(1, 1, 1, 1),)
        mp = _quantize_dbr.prepare(m, qconfig_dict, example_args)
        mp(*example_args)
        mq = _quantize_dbr.convert(mp)
        mq(*example_args)
        self.assertTrue(isinstance(mq[0], nnq.Conv2d))
        self.assertTrue(isinstance(mq[1], nn.Hardswish))
        self.assertTrue(isinstance(mq[2], nnq.Conv2d))

    def test_qconfig_dict_object_type_function(self):
        """
        Verifies that the 'object_type' option of qconfig_dict works
        on function types.
        """
        class M(nn.Module):
            def forward(self, x):
                x = x + x
                x = x * x
                return x

        m = M()
        qconfig_dict = {
            '': torch.quantization.default_qconfig,
            'object_type': [
                (torch.add, None),
            ],
        }
        example_args = (torch.randn(1, 1, 1, 1),)
        mp = _quantize_dbr.prepare(m, qconfig_dict, example_args)
        mp(*example_args)
        mq = _quantize_dbr.convert(mp)
        mq(*example_args)
        rewritten = mq.rewrite_for_scripting()
        expected_occurrence = {
            NodeSpec.call_function(torch.add): 1,
            NodeSpec.call_function(toq.add): 0,
            NodeSpec.call_function(toq.mul): 1,
        }
        self.checkGraphModuleNodes(
            rewritten, expected_node_occurrence=expected_occurrence)

    def test_qconfig_dict_object_type_function_global_none(self):
        """
        Verifies that the 'object_type' option of qconfig_dict works
        on function types when global qconfig is None.
        """
        class M(nn.Module):
            def forward(self, x):
                x = x + x
                return x

        m = M()
        qconfig_dict = {
            '': None,
            'object_type': [
                (torch.add, torch.quantization.default_qconfig),
            ],
        }
        example_args = (torch.randn(1, 1, 1, 1),)
        mp = _quantize_dbr.prepare(m, qconfig_dict, example_args)
        mp(*example_args)
        mq = _quantize_dbr.convert(mp)
        mq(*example_args)
        rewritten = mq.rewrite_for_scripting()
        expected_occurrence = {
            NodeSpec.call_function(torch.add): 0,
            NodeSpec.call_function(toq.add): 1,
        }
        self.checkGraphModuleNodes(
            rewritten, expected_node_occurrence=expected_occurrence)

    def test_qconfig_dict_module_name(self):
        """
        Verifies that the 'module_name' option of qconfig_dict works
        on module types.
        """
        m = nn.Sequential(
            nn.Sequential(
                nn.Conv2d(1, 1, 1),
            ),
            nn.Conv2d(1, 1, 1),
            nn.Sequential(
                nn.Conv2d(1, 1, 1),
                nn.Conv2d(1, 1, 1),
            ),
        )
        qconfig_dict = {
            '': torch.quantization.default_qconfig,
            'module_name': [
                ('0', torch.quantization.default_qconfig),
                ('1', None),
                ('2.0', None),
            ],
        }
        example_args = (torch.randn(1, 1, 1, 1),)
        mp = _quantize_dbr.prepare(m, qconfig_dict, example_args)
        mp(*example_args)
        mq = _quantize_dbr.convert(mp)
        mq(*example_args)
        self.assertTrue(isinstance(mq[0][0], nnq.Conv2d))
        self.assertTrue(isinstance(mq[1], nn.Conv2d))
        self.assertTrue(isinstance(mq[2][0], nn.Conv2d))
        self.assertTrue(isinstance(mq[2][1], nnq.Conv2d))

>>>>>>> 7d5f73f7

@skipIfNoFBGEMM
class TestQuantizeDBRModels(QuantizeDBRTestCase):
    @skip_if_no_torchvision
    def test_mobilenet_v2(self):
        import torchvision
        m = torchvision.models.__dict__['mobilenet_v2'](pretrained=False).eval().float()
        qconfig = torch.quantization.default_qconfig
        self._test_auto_tracing(
            m, qconfig, (torch.randn(1, 3, 224, 224),),
            # TODO fix this (reason TBD)
            do_torchscript_checks=False)<|MERGE_RESOLUTION|>--- conflicted
+++ resolved
@@ -977,40 +977,6 @@
                 v['node_output']['mq'][0]['ref_node_target_type'],
                 v['node_output']['mq'][0]['sqnr']])
 
-<<<<<<< HEAD
-    def test_serialization(self):
-        class M(torch.nn.Module):
-            def __init__(self):
-                super().__init__()
-                self.conv = torch.nn.Conv2d(1, 1, 1)
-                self.linear = torch.nn.Linear(1, 1)
-
-            def forward(self, x):
-                x1 = self.conv(x)
-                x2 = self.linear(x1)
-                return x2
-
-        qconfig = torch.quantization.default_qconfig
-        example_inputs = (torch.randn(1, 1, 1, 1),)
-
-        m = M().eval()
-        m.qconfig = torch.quantization.default_qconfig
-        m = _quantize_dbr.prepare(m, example_inputs)
-        m = _quantize_dbr.convert(m)
-
-        m_loaded = M().eval()
-        m_loaded.qconfig = torch.quantization.default_qconfig
-        m_loaded = _quantize_dbr.prepare(m_loaded, example_inputs)
-        m_loaded = _quantize_dbr.convert(m_loaded)
-
-        with tempfile.NamedTemporaryFile() as f:
-            torch.save(m.state_dict(), f.name)
-            loaded_state_dict = torch.load(f.name)
-            m_loaded.load_state_dict(loaded_state_dict)
-        expected = m(example_inputs[0])
-        actual = m_loaded(example_inputs[0])
-        torch.allclose(expected, actual)
-=======
     def test_qconfig_dict_global(self):
         """
         Verifies that the '' option of qconfig_dict works
@@ -1157,7 +1123,46 @@
         self.assertTrue(isinstance(mq[2][0], nn.Conv2d))
         self.assertTrue(isinstance(mq[2][1], nnq.Conv2d))
 
->>>>>>> 7d5f73f7
+    def test_serialization(self):
+        class M(torch.nn.Module):
+            def __init__(self):
+                super().__init__()
+                self.conv = torch.nn.Conv2d(1, 1, 1)
+                self.linear = torch.nn.Linear(1, 1)
+
+            def forward(self, x):
+                x1 = self.conv(x)
+                x2 = self.linear(x1)
+                return x2
+
+        input_shape = (1, 1, 1, 1)
+        example_inputs = (torch.randn(*input_shape),)
+
+        m = M().eval()
+        m.qconfig = torch.quantization.default_qconfig
+        m = _quantize_dbr.prepare(m, example_inputs)
+        m = _quantize_dbr.convert(m)
+        m_copy = copy.deepcopy(m)
+
+        # Ensure the two models have different weights
+        conv_qweight = torch._empty_affine_quantized(input_shape, scale=100, zero_point=50, dtype=torch.qint8)
+        linear_qweight = torch._empty_affine_quantized([1, 1], scale=200, zero_point=25, dtype=torch.qint8)
+        m_copy.conv.set_weight_bias(conv_qweight, torch.zeros(1))
+        m_copy.linear.set_weight_bias(linear_qweight, torch.zeros(1))
+
+        # Results should be different without loading from serialized state_dict
+        expected = m(example_inputs[0])
+        actual = m_copy(example_inputs[0])
+        self.assertFalse(_allclose(expected, actual))
+
+        # Results should be the same after loading from serialized state_dict
+        with tempfile.NamedTemporaryFile() as f:
+            torch.save(m.state_dict(), f.name)
+            loaded_state_dict = torch.load(f.name)
+            m_copy.load_state_dict(loaded_state_dict)
+        expected = m(example_inputs[0])
+        actual = m_copy(example_inputs[0])
+        self.assertTrue(_allclose(expected, actual))
 
 @skipIfNoFBGEMM
 class TestQuantizeDBRModels(QuantizeDBRTestCase):
