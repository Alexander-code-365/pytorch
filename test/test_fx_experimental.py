--- conflicted
+++ resolved
@@ -1178,93 +1178,6 @@
         self.assertEqual(_count_matmuls(module), 2)
         self.assertEqual(_count_matmuls(opt_module), 2)
 
-<<<<<<< HEAD
-class TestNormalizeOperators(JitTestCase):
-    @onlyCPU
-    @ops(op_db, allowed_dtypes=(torch.float,))
-    def test_normalize_operator_exhaustive(self, device, dtype, op):
-        known_no_good = {'stack', 'hstack', 'vstack', 'dstack', 'repeat',
-                         'lu'}
-
-        try:
-            sample_inputs_itr = op.sample_inputs(device, dtype, requires_grad=False)
-            for sample_input in sample_inputs_itr:
-                param_names = ['input']
-                param_values = [sample_input.input]
-                args = ['input']
-                arg_types = [torch.Tensor]
-                kwarg_types = {}
-
-                unsupported_arg_type = False
-
-                for i, v in enumerate(sample_input.args):
-                    if isinstance(v, torch.Tensor):
-                        name = f'arg_{i}'
-                        param_names.append(name)
-                        param_values.append(v)
-                        args.append(name)
-                        arg_types.append(type(v))
-                    else:
-                        if isinstance(v, complex):
-                            # Complex type not supported in FX
-                            unsupported_arg_type = True
-                        args.append(repr(v))
-                        inferred_arg_type = torch._C._jit_try_infer_type(v)
-                        assert inferred_arg_type.success()
-                        t = _torchscript_type_to_python_type(inferred_arg_type.type())
-                        arg_types.append(t)
-
-                for k, v in sample_input.kwargs.items():
-                    if isinstance(v, torch.Tensor):
-                        param_names.append(k)
-                        param_values.append(v)
-                        args.append(f'{k} = {k}')
-                        arg_types.append(type(v))
-                    else:
-                        if isinstance(v, complex):
-                            # Complex type not supported in FX
-                            unsupported_arg_type = True
-                        args.append(f'{k} = {repr(v)}')
-                        inferred_arg_type = torch._C._jit_try_infer_type(v)
-                        assert inferred_arg_type.success()
-                        t = _torchscript_type_to_python_type(inferred_arg_type.type())
-                        kwarg_types[k] = t
-
-                if unsupported_arg_type:
-                    continue
-
-                code = f"""
-class TestModule(torch.nn.Module):
-    def forward(self, {', '.join(param_names)}):
-        return torch.{op.name}({', '.join(args)})
-                """
-
-                g = {'torch': torch, 'inf' : math.inf}
-                exec(code, g)
-                TestModule = g['TestModule']
-
-                m = TestModule()
-                traced = torch.fx.symbolic_trace(m)
-
-                ref_out = traced(*param_values)
-
-                for node in traced.graph.nodes:
-                    if node.op == 'call_function':
-                        normalized_args = node.normalized_arguments(traced, arg_types, kwarg_types)
-                        assert normalized_args
-                        node.args = ()
-                        node.kwargs = normalized_args.args_dict
-
-                traced.recompile()
-
-                test_out = traced(*param_values)
-                self.assertEqual(test_out, ref_out)
-
-        except Exception as e:
-            assert op.name in known_no_good
-
-instantiate_device_type_tests(TestNormalizeOperators, globals())
-=======
     @skipIfNoMkldnn
     def test_prepare_for_inference_cpu(self):
         import torch.nn as nn
@@ -1325,7 +1238,96 @@
                 torch.testing.assert_allclose(orig_out, new_out)
 
 
->>>>>>> 03b84c36
+class TestNormalizeOperators(JitTestCase):
+    @onlyCPU
+    @ops(op_db, allowed_dtypes=(torch.float,))
+    def test_normalize_operator_exhaustive(self, device, dtype, op):
+        # Unsupported input types
+        if op.name in {'index_put', '__getitem__', 'unfold'}:
+            return
+        known_no_good = {'stack', 'hstack', 'vstack', 'dstack', 'repeat',
+                         'lu'}
+
+        try:
+            sample_inputs_itr = op.sample_inputs(device, dtype, requires_grad=False)
+            for sample_input in sample_inputs_itr:
+                param_names = ['input']
+                param_values = [sample_input.input]
+                args = ['input']
+                arg_types = [torch.Tensor]
+                kwarg_types = {}
+
+                unsupported_arg_type = False
+
+                for i, v in enumerate(sample_input.args):
+                    if isinstance(v, torch.Tensor):
+                        name = f'arg_{i}'
+                        param_names.append(name)
+                        param_values.append(v)
+                        args.append(name)
+                        arg_types.append(type(v))
+                    else:
+                        if isinstance(v, complex):
+                            # Complex type not supported in FX
+                            unsupported_arg_type = True
+                        args.append(repr(v))
+                        inferred_arg_type = torch._C._jit_try_infer_type(v)
+                        assert inferred_arg_type.success()
+                        t = _torchscript_type_to_python_type(inferred_arg_type.type())
+                        arg_types.append(t)
+
+                for k, v in sample_input.kwargs.items():
+                    if isinstance(v, torch.Tensor):
+                        param_names.append(k)
+                        param_values.append(v)
+                        args.append(f'{k} = {k}')
+                        arg_types.append(type(v))
+                    else:
+                        if isinstance(v, complex):
+                            # Complex type not supported in FX
+                            unsupported_arg_type = True
+                        args.append(f'{k} = {repr(v)}')
+                        inferred_arg_type = torch._C._jit_try_infer_type(v)
+                        assert inferred_arg_type.success()
+                        t = _torchscript_type_to_python_type(inferred_arg_type.type())
+                        kwarg_types[k] = t
+
+                if unsupported_arg_type:
+                    continue
+
+                code = f"""
+class TestModule(torch.nn.Module):
+    def forward(self, {', '.join(param_names)}):
+        return torch.{op.name}({', '.join(args)})
+                """
+
+                # print(code)
+
+                g = {'torch': torch, 'inf' : math.inf}
+                exec(code, g)
+                TestModule = g['TestModule']
+
+                m = TestModule()
+                traced = torch.fx.symbolic_trace(m)
+
+                ref_out = traced(*param_values)
+
+                for node in traced.graph.nodes:
+                    if node.op == 'call_function':
+                        normalized_args = node.normalized_arguments(traced, arg_types, kwarg_types)
+                        assert normalized_args
+                        node.args = ()
+                        node.kwargs = normalized_args.args_dict
+
+                traced.recompile()
+
+                test_out = traced(*param_values)
+                self.assertEqual(test_out, ref_out)
+
+        except Exception as e:
+            assert op.name in known_no_good
+
+instantiate_device_type_tests(TestNormalizeOperators, globals())
 
 if __name__ == "__main__":
     run_tests()