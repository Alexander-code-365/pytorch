--- conflicted
+++ resolved
@@ -956,16 +956,13 @@
         native_functions: Sequence[NativeFunction],
         grouped_native_functions: Sequence[Union[NativeFunction, NativeFunctionsGroup]],
         static_dispatch_idx: Optional[BackendIndex],
+        selector: SelectiveBuilder,
         backend_indices: Dict[DispatchKey, BackendIndex],
         cpu_fm: FileManager,
-<<<<<<< HEAD
         cuda_fm: FileManager,
-        ops_fm: FileManager,
+        functions_keys: Set[DispatchKey],
         dispatch_keys: Sequence[DispatchKey],
-        functions_keys: Set[DispatchKey],
         rocm: bool,
-) -> None:
-=======
 ):
     # Buck doesn't support dynamic output files, so we aggregate all operator
     # headers into a single file
@@ -1008,18 +1005,52 @@
             grouped_native_functions)),
     })
 
+    for dispatch_key in dispatch_keys:
+        fm = cuda_fm if is_cuda_dispatch_key(dispatch_key) else cpu_fm
+        if dispatch_key in functions_keys:
+            if dispatch_key in static_dispatch_keys(static_dispatch_idx):
+                # See Note [Avoiding Include Cycles In Static Dispatch]
+                inl_headers = ''
+            else:
+                inl_headers = f'#include <ATen/{dispatch_key}Functions_inl.h>'
+
+            fm.write_with_template(f'{dispatch_key}Functions.h', 'DispatchKeyFunctions.h', lambda: {
+                'dispatch_key': str(dispatch_key),
+                'inline_headers_for_nonstatic_build': inl_headers,
+            })
+            fm.write_with_template(f'{dispatch_key}Functions_inl.h', 'DispatchKeyFunctions_inl.h', lambda: {
+                'DispatchKeyFunctions_inl_includes': [],
+                'dispatch_namespace': dispatch_key.lower(),
+                'dispatch_namespaced_declarations': list(concatMap(
+                    dest.RegisterDispatchKey(
+                        backend_indices[dispatch_key],
+                        Target.NAMESPACED_DECLARATION,
+                        selector,
+                        rocm=rocm,
+                        cpp_namespace='at::native',
+                        class_method_name=None),
+                    grouped_native_functions
+                )),
+            })
+
+        del fm
+
 def gen_per_operator_headers(
         *,
         native_functions: Sequence[NativeFunction],
         grouped_native_functions: Sequence[Union[NativeFunction, NativeFunctionsGroup]],
         static_dispatch_idx: Optional[BackendIndex],
+        selector: SelectiveBuilder,
         backend_indices: Dict[DispatchKey, BackendIndex],
         cpu_fm: FileManager,
+        cuda_fm: FileManager,
         ops_fm: FileManager,
+        functions_keys: Set[DispatchKey],
+        dispatch_keys: Sequence[DispatchKey],
+        rocm: bool,
 ):
     # For CMake builds, split operator declarations into separate headers in
     # the ATen/ops folder to split up header dependencies
->>>>>>> 9de7833d
     functions_by_root_name: Dict[str, List[NativeFunction]] = defaultdict(lambda: [])
     for fn in native_functions:
         functions_by_root_name[fn.root_name].append(fn)
@@ -1080,6 +1111,7 @@
             ('NativeFunctions', '_native'),
     ]:
         cpu_fm.write(f'{category}.h', lambda: {
+            'static_dispatch_extra_headers': [],
             f'{category}_includes': [
                 f'#include <ATen/ops/{name}{suffix}.h>'
                 for name in sorted(functions_by_root_name.keys())
@@ -1087,7 +1119,6 @@
             f'{category}_declarations': [],
         })
 
-<<<<<<< HEAD
     for dispatch_key in dispatch_keys:
         if dispatch_key not in functions_keys:
             continue
@@ -1136,15 +1167,12 @@
                 f'#include <ATen/ops/{name}_{dispatch_namespace}_dispatch.h>'
                 for name in sorted(dispatch_names)
             ],
+            'dispatch_namespaced_declarations': [],
         })
         del fm
 
-    core_fm.write('TensorBody.h', lambda: {
-        'operator_includes': [
-=======
     cpu_fm.write('MethodOperators.h', lambda: {
         'MethodOperators_includes': sorted(
->>>>>>> 9de7833d
             f'#include <ATen/ops/{name}_ops.h>'
             for name, functions in functions_by_root_name.items()
             if any(Variant.method in fn.variants for fn in functions)
@@ -1168,51 +1196,32 @@
         rocm: bool,
         per_operator_headers: bool,
 ) -> None:
-    for dispatch_key in dispatch_keys:
-        fm = cuda_fm if is_cuda_dispatch_key(dispatch_key) else cpu_fm
-        if dispatch_key in functions_keys:
-            if dispatch_key in static_dispatch_keys(static_dispatch_idx):
-                # See Note [Avoiding Include Cycles In Static Dispatch]
-                inl_headers = ''
-            else:
-                inl_headers = f'#include <ATen/{dispatch_key}Functions_inl.h>'
-
-            fm.write_with_template(f'{dispatch_key}Functions.h', 'DispatchKeyFunctions.h', lambda: {
-                'dispatch_key': str(dispatch_key),
-                'inline_headers_for_nonstatic_build': inl_headers,
-            })
-            fm.write_with_template(f'{dispatch_key}Functions_inl.h', 'DispatchKeyFunctions_inl.h', lambda: {
-                'dispatch_namespace': dispatch_key.lower(),
-                'dispatch_namespaced_declarations': list(concatMap(
-                    dest.RegisterDispatchKey(
-                        backend_indices[dispatch_key],
-                        Target.NAMESPACED_DECLARATION,
-                        selector,
-                        rocm=rocm,
-                        cpp_namespace='at::native',
-                        class_method_name=None),
-                    grouped_native_functions
-                )),
-            })
-
-        del fm
-
     if per_operator_headers:
         gen_per_operator_headers(
             native_functions=native_functions,
             grouped_native_functions=grouped_native_functions,
             static_dispatch_idx=static_dispatch_idx,
+            selector=selector,
             backend_indices=backend_indices,
             cpu_fm=cpu_fm,
+            cuda_fm=cuda_fm,
             ops_fm=ops_fm,
+            dispatch_keys=dispatch_keys,
+            functions_keys=functions_keys,
+            rocm=rocm,
         )
     else:
         gen_aggregated_headers(
             native_functions=native_functions,
             grouped_native_functions=grouped_native_functions,
             static_dispatch_idx=static_dispatch_idx,
+            selector=selector,
             backend_indices=backend_indices,
             cpu_fm=cpu_fm,
+            cuda_fm=cuda_fm,
+            dispatch_keys=dispatch_keys,
+            functions_keys=functions_keys,
+            rocm=rocm,
         )
 
 
