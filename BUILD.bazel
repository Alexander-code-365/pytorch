load("@bazel_skylib//lib:paths.bzl", "paths")
load("@pybind11_bazel//:build_defs.bzl", "pybind_extension")
load("@rules_proto//proto:defs.bzl", "proto_library")
load("@rules_cc//cc:defs.bzl", "cc_binary", "cc_library", "cc_proto_library", "cc_test")
load("//third_party:substitution.bzl", "header_template_rule")
load("//:tools/build_variables.bzl", "jit_core_sources", "libtorch_core_sources", "libtorch_cuda_sources", "libtorch_distributed_sources", "libtorch_extra_sources", "libtorch_nvfuser_generated_headers", "libtorch_nvfuser_runtime_sources", "libtorch_python_core_sources", "torch_cpp_srcs")
load("//tools/rules:cu.bzl", "cu_library")
load("//tools/config:defs.bzl", "if_cuda")
load("//:aten.bzl", "intern_build_aten_ops", "generate_aten")

COMMON_COPTS = [
    "-DHAVE_MALLOC_USABLE_SIZE=1",
    "-DHAVE_MMAP=1",
    "-DHAVE_SHM_OPEN=1",
    "-DHAVE_SHM_UNLINK=1",
    "-D_FILE_OFFSET_BITS=64",
    "-DHAVE_GCC_GET_CPUID",
    "-DTH_BLAS_MKL",
    "-DUSE_GCC_GET_CPUID",
    "-DTH_HAVE_THREAD",
    "-DUSE_FBGEMM",
    "-DUSE_DISTRIBUTED",
    "-DAT_PER_OPERATOR_HEADERS",
    "-DATEN_THREADING=NATIVE",
    "-DNO_CUDNN_DESTROY_HANDLE",
] + if_cuda([
    "-DUSE_CUDA",
    "-DUSE_CUDNN",
])

# TODO: refactor this into its own library (but how to make
# a binary based off of a module in a library?)
py_binary(
    name = "gen",
    srcs = ["tools/setup_helpers/gen.py"],
    deps = [
        ":tools_codegen"
    ],
)

<<<<<<< HEAD
aten_generation_srcs = ["aten/src/ATen/native/native_functions.yaml"] + glob(["aten/src/ATen/templates/**"])

genrule(
=======
generate_aten(
>>>>>>> 92463573
    name = "generated_cpp",
    srcs = aten_generation_srcs,
    outs = [
        "aten/src/ATen/Declarations.yaml",
        "aten/src/ATen/RegisterBackendSelect.cpp",
        "aten/src/ATen/RegisterCPU.cpp",
        "aten/src/ATen/RegisterFunctionalization_0.cpp",
        "aten/src/ATen/RegisterFunctionalization_1.cpp",
        "aten/src/ATen/RegisterFunctionalization_2.cpp",
        "aten/src/ATen/RegisterFunctionalization_3.cpp",
        # "aten/src/ATen/RegisterFunctionalizationEverything.cpp",
        "aten/src/ATen/RegisterMkldnnCPU.cpp",
        "aten/src/ATen/RegisterQuantizedCPU.cpp",
        "aten/src/ATen/RegisterSparseCPU.cpp",
        "aten/src/ATen/RegisterSparseCsrCPU.cpp",
        "aten/src/ATen/RegisterZeroTensor.cpp",
        "aten/src/ATen/RegisterCompositeImplicitAutograd.cpp",
        "aten/src/ATen/RegisterCompositeExplicitAutograd.cpp",
        "aten/src/ATen/RegisterMeta.cpp",
        "aten/src/ATen/RegisterSchema.cpp",
        "aten/src/ATen/CPUFunctions.h",
        "aten/src/ATen/CPUFunctions_inl.h",
        "aten/src/ATen/CompositeExplicitAutogradFunctions.h",
        "aten/src/ATen/CompositeExplicitAutogradFunctions_inl.h",
        "aten/src/ATen/CompositeImplicitAutogradFunctions.h",
        "aten/src/ATen/CompositeImplicitAutogradFunctions_inl.h",
        "aten/src/ATen/FunctionalInverses.h",
        "aten/src/ATen/Functions.h",
        "aten/src/ATen/Functions.cpp",
        "aten/src/ATen/RedispatchFunctions.h",
        "aten/src/ATen/Operators.h",
        "aten/src/ATen/Operators_0.cpp",
        "aten/src/ATen/Operators_1.cpp",
        "aten/src/ATen/Operators_2.cpp",
        "aten/src/ATen/Operators_3.cpp",
        "aten/src/ATen/Operators_4.cpp",
        "aten/src/ATen/NativeFunctions.h",
        "aten/src/ATen/MetaFunctions.h",
        "aten/src/ATen/MetaFunctions_inl.h",
<<<<<<< HEAD
        "aten/src/ATen/NativeMetaFunctions.h",
        "aten/src/ATen/RegistrationDeclarations.h",
=======
        "aten/src/ATen/MethodOperators.h",
>>>>>>> 92463573
        "aten/src/ATen/core/TensorBody.h",
        "aten/src/ATen/core/TensorMethods.cpp",
        "aten/src/ATen/core/ATenOpList.cpp",
    ],
<<<<<<< HEAD
    cmd = "$(location :gen) --source-path `dirname $(location aten/src/ATen/native/native_functions.yaml)`/.. --install_dir `dirname $(location aten/src/ATen/Declarations.yaml)`",
    tools = [":gen"],
)

# this hack is due to https://github.com/bazelbuild/bazel/issues/281
# since `outs` cannot be configured with if_cuda, we rerun the same command and declare cuda related files separately here.
genrule(
    name = "generated_cuda_cpp",
    srcs = aten_generation_srcs,
    outs = [
        "aten/src/ATen/CUDAFunctions.h",
        "aten/src/ATen/CUDAFunctions_inl.h",
        "aten/src/ATen/RegisterCUDA.cpp",
        "aten/src/ATen/RegisterQuantizedCUDA.cpp",
        "aten/src/ATen/RegisterSparseCUDA.cpp",
        "aten/src/ATen/RegisterSparseCsrCUDA.cpp",
    ],
    cmd = "$(location :gen) --source-path `dirname $(location aten/src/ATen/native/native_functions.yaml)`/.. --install_dir `dirname $(location aten/src/ATen/RegisterCUDA.cpp)`",
    tools = [":gen"],
=======
    generator=":gen",
>>>>>>> 92463573
)

py_library(
    name = "tools_codegen",
    srcs = glob(["tools/codegen/**/*.py"]),
)

py_library(
    name = "tools_autograd",
    srcs = glob(["tools/autograd/*.py"]),
    data = glob([
        "tools/autograd/*.yaml",
        "tools/autograd/templates/*",
    ]),
    deps = [":tools_codegen"],
)

py_library(
    name = "tools_jit",
    srcs = glob(["tools/jit/*.py"]),
    data = glob(["tools/jit/templates/*"]),
)

py_binary(
    name = "generate_code",
    srcs = ["tools/setup_helpers/generate_code.py"],
    deps = [
        ":tools_autograd",
        ":tools_jit",
    ],
)

libtorch_cpp_generated_sources = [
        "torch/csrc/autograd/generated/VariableType.h",
        "torch/csrc/autograd/generated/VariableType_0.cpp",
        "torch/csrc/autograd/generated/VariableType_1.cpp",
        "torch/csrc/autograd/generated/VariableType_2.cpp",
        "torch/csrc/autograd/generated/VariableType_3.cpp",
        "torch/csrc/autograd/generated/VariableType_4.cpp",
        # "torch/csrc/autograd/generated/VariableTypeEverything.cpp",
        "torch/csrc/autograd/generated/TraceType_0.cpp",
        "torch/csrc/autograd/generated/TraceType_1.cpp",
        "torch/csrc/autograd/generated/TraceType_2.cpp",
        "torch/csrc/autograd/generated/TraceType_3.cpp",
        "torch/csrc/autograd/generated/TraceType_4.cpp",
        # "torch/csrc/autograd/generated/TraceTypeEverything.cpp",
        "torch/csrc/autograd/generated/ADInplaceOrViewType_0.cpp",
        "torch/csrc/autograd/generated/ADInplaceOrViewType_1.cpp",
        # "torch/csrc/autograd/generated/ADInplaceOrViewTypeEverything.cpp",
        "torch/csrc/autograd/generated/Functions.h",
        "torch/csrc/autograd/generated/Functions.cpp",
        "torch/csrc/autograd/generated/variable_factories.h",
]

libtorch_python_generated_sources = [
        "torch/csrc/autograd/generated/python_functions.h",
        "torch/csrc/autograd/generated/python_functions_0.cpp",
        "torch/csrc/autograd/generated/python_functions_1.cpp",
        "torch/csrc/autograd/generated/python_functions_2.cpp",
        "torch/csrc/autograd/generated/python_functions_3.cpp",
        "torch/csrc/autograd/generated/python_functions_4.cpp",
        "torch/csrc/autograd/generated/python_variable_methods.cpp",
        "torch/csrc/autograd/generated/python_torch_functions_0.cpp",
        "torch/csrc/autograd/generated/python_torch_functions_1.cpp",
        "torch/csrc/autograd/generated/python_torch_functions_2.cpp",
        "torch/csrc/autograd/generated/python_nn_functions.cpp",
        "torch/csrc/autograd/generated/python_fft_functions.cpp",
        "torch/csrc/autograd/generated/python_linalg_functions.cpp",
        "torch/csrc/autograd/generated/python_sparse_functions.cpp",
        "torch/csrc/autograd/generated/python_special_functions.cpp",
        "torch/csrc/autograd/generated/python_return_types.cpp",
]

genrule(
    name = "all_generated_code",
    srcs = [
        "aten/src/ATen/native/native_functions.yaml",
    ],
    outs = libtorch_cpp_generated_sources + libtorch_python_generated_sources,
    cmd = "$(location :generate_code) --install_dir `dirname $(location torch/csrc/autograd/generated/variable_factories.h)`/../.. --native-functions-path $(location aten/src/ATen/native/native_functions.yaml) --nn-path aten/src",
    tools = [":generate_code"],
)

filegroup(
    name = "cpp_generated_code",
    data = [":all_generated_code"],
    srcs = libtorch_cpp_generated_sources,
)

filegroup(
    name = "python_generated_code",
    data = [":all_generated_code"],
    srcs = libtorch_python_generated_sources,
)

exports_files(
    srcs = ["aten/src/ATen/cpu/tbb/extra/version_string.ver.in"],
)

# ATen
filegroup(
    name = "aten_base_cpp",
    srcs = glob([
        "aten/src/ATen/*.cpp",
        "aten/src/ATen/detail/*.cpp",
        "aten/src/ATen/cpu/*.cpp",
    ]),
)

filegroup(
    name = "ATen_CORE_SRCS",
    srcs = glob(
        [
            "aten/src/ATen/core/**/*.cpp",
        ],
        exclude = [
            "aten/src/ATen/core/**/*_test.cpp",
        ],
    ),
)

filegroup(
    name = "aten_native_cpp",
    srcs = glob(["aten/src/ATen/native/*.cpp"]),
)

filegroup(
    name = "aten_native_sparse_cpp",
    srcs = glob(["aten/src/ATen/native/sparse/*.cpp"]),
)

filegroup(
    name = "aten_native_quantized_cpp",
    srcs = glob(
        [
            "aten/src/ATen/native/quantized/*.cpp",
            "aten/src/ATen/native/quantized/cpu/*.cpp",
        ],
    ),
)

filegroup(
    name = "aten_native_mkl_cpp",
    srcs = glob(["aten/src/ATen/native/mkl/*.cpp", "aten/src/ATen/mkl/*.cpp"]),
)

filegroup(
    name = "aten_native_mkldnn_cpp",
    srcs = glob(["aten/src/ATen/native/mkldnn/*.cpp"]),
)

filegroup(
    name = "aten_native_xnnpack",
    srcs = glob(["aten/src/ATen/native/xnnpack/*.cpp"]),
)

filegroup(
    name = "aten_base_vulkan",
    srcs = glob(["aten/src/ATen/vulkan/*.cpp"]),
)

filegroup(
    name = "aten_base_metal",
    srcs = glob(["aten/src/ATen/metal/*.cpp"]),
)

filegroup(
    name = "ATen_QUANTIZED_SRCS",
    srcs = glob(
        [
            "aten/src/ATen/quantized/**/*.cpp",
        ],
        exclude = [
            "aten/src/ATen/quantized/**/*_test.cpp",
        ],
    ),
)

filegroup(
<<<<<<< HEAD
    name = "th_srcs",
    srcs = ["aten/src/TH/THGeneral.cpp"],
)

filegroup(
    name = "aten_cuda_cpp_srcs",
    srcs = glob(
        [
            "aten/src/ATen/cuda/*.cpp",
            "aten/src/ATen/cuda/detail/*.cpp",
            "aten/src/ATen/cudnn/*.cpp",
            "aten/src/ATen/native/cuda/*.cpp",
            "aten/src/ATen/native/cudnn/*.cpp",
            "aten/src/ATen/native/miopen/*.cpp",
            "aten/src/ATen/native/sparse/cuda/*.cpp",
            "aten/src/THC/*.cpp",
        ],
    ),
=======
    name = "aten_cuda_srcs",
    srcs = [
        "aten/src/ATen/cuda/CUDABlas.cpp",
        "aten/src/ATen/cuda/CUDASolver.cpp",
        "aten/src/ATen/cuda/CUDAContext.cpp",
        "aten/src/ATen/cuda/CUDAGeneratorImpl.cpp",
        "aten/src/ATen/cuda/CUDAGraph.cpp",
        "aten/src/ATen/cuda/CuSparseHandlePool.cpp",
        "aten/src/ATen/cuda/CublasHandlePool.cpp",
        "aten/src/ATen/cuda/CusolverDnHandlePool.cpp",
        "aten/src/ATen/cuda/PinnedMemoryAllocator.cpp",
        "aten/src/ATen/cuda/detail/CUDAHooks.cpp",
        "aten/src/ATen/cudnn/AutocastRNN.cpp",
        "aten/src/ATen/cudnn/Descriptors.cpp",
        "aten/src/ATen/cudnn/Handle.cpp",
        "aten/src/ATen/cudnn/Types.cpp",
        "aten/src/ATen/native/cuda/CUDAUnaryOps.cpp",
        "aten/src/ATen/native/cuda/TensorShapeCUDA.cpp",
        "aten/src/ATen/native/cudnn/AffineGridGenerator.cpp",
        "aten/src/ATen/native/cudnn/BatchNorm.cpp",
        "aten/src/ATen/native/cudnn/Conv.cpp",
        "aten/src/ATen/native/cudnn/GridSampler.cpp",
        "aten/src/ATen/native/cudnn/LossCTC.cpp",
        "aten/src/ATen/native/cudnn/RNN.cpp",
        "aten/src/ATen/native/miopen/BatchNorm_miopen.cpp",
        "aten/src/ATen/native/miopen/Conv_miopen.cpp",
        "aten/src/ATen/native/miopen/RNN_miopen.cpp",
        "aten/src/ATen/native/sparse/cuda/SparseCUDATensor.cpp",
        "aten/src/ATen/native/sparse/cuda/SparseBlas.cpp",
        "aten/src/ATen/native/sparse/cuda/SparseBlasImpl.cpp",
    ],
>>>>>>> 92463573
)

filegroup(
    name = "aten_cu_srcs",
    srcs = glob([
        "aten/src/ATen/cuda/*.cu",
        "aten/src/ATen/cuda/detail/*.cu",
        "aten/src/ATen/native/cuda/*.cu",
        "aten/src/ATen/native/quantized/cuda/*.cu",
        "aten/src/ATen/native/sparse/cuda/*.cu",
    ]),
)

header_template_rule(
    name = "aten_src_ATen_config",
    src = "aten/src/ATen/Config.h.in",
    out = "aten/src/ATen/Config.h",
    include = "aten/src",
    substitutions = {
        "@AT_MKLDNN_ENABLED@": "1",
        "@AT_MKL_ENABLED@": "1",
        "@AT_FFTW_ENABLED@": "0",
        "@AT_POCKETFFT_ENABLED@": "0",
        "@AT_NNPACK_ENABLED@": "0",
        "@CAFFE2_STATIC_LINK_CUDA_INT@": "0",
        "@AT_BUILD_WITH_BLAS@": "1",
        "@AT_BUILD_WITH_LAPACK@": "1",
        "@AT_PARALLEL_OPENMP@": "0",
        "@AT_PARALLEL_NATIVE@": "1",
        "@AT_PARALLEL_NATIVE_TBB@": "0",
        "@AT_BLAS_F2C@": "0",
        "@AT_BLAS_USE_CBLAS_DOT@": "1",
    },
)

header_template_rule(
    name = "aten_src_ATen_cuda_config",
    src = "aten/src/ATen/cuda/CUDAConfig.h.in",
    out = "aten/src/ATen/cuda/CUDAConfig.h",
    include = "aten/src",
    substitutions = {
        "@AT_CUDNN_ENABLED@": "1",
        "@AT_ROCM_ENABLED@": "0",
        "@AT_MAGMA_ENABLED@": "0",
        "@NVCC_FLAGS_EXTRA@": "",
    },
)

<<<<<<< HEAD
header_template_rule(
    name = "aten_src_TH_THGeneral",
    src = "aten/src/TH/THGeneral.h.in",
    out = "aten/src/TH/THGeneral.h",
    include = "aten/src",
    substitutions = {
    },
)

=======
>>>>>>> 92463573
cc_library(
    name = "aten_headers",
    hdrs = [
        "torch/csrc/Export.h",
        "torch/csrc/jit/frontend/function_schema_parser.h",
    ] + glob([
        "aten/src/**/*.h",
        "aten/src/**/*.hpp",
        "aten/src/ATen/cuda/**/*.cuh",
        "aten/src/ATen/native/**/*.cuh",
        "aten/src/TH/**/*.cpp",
        "aten/src/THC/*.cuh",
        "aten/src/THC/generic/*.cu",
    ],
    ) + [
        ":aten_src_ATen_config",
        ":generated_cpp",
        ":generated_cuda_cpp",
    ],
    includes = [
        "aten/src",
    ],
    deps = [
        "//c10:headers",
    ],
)

ATEN_COPTS = COMMON_COPTS + [
    "-DUSE_AVX",
    "-DUSE_AVX2",
    "-DCAFFE2_BUILD_MAIN_LIBS",
    "-DHAVE_AVX_CPU_DEFINITION",
    "-DHAVE_AVX2_CPU_DEFINITION",
    "-fvisibility-inlines-hidden",
    "-fno-math-errno",
    "-fno-trapping-math",
]

intern_build_aten_ops(
    copts = ATEN_COPTS,
    deps = [
        ":aten_headers",
        "@sleef",
        "@fbgemm",
        "@mkl",
    ],
)

cc_library(
<<<<<<< HEAD
    name = "th",
    srcs = [
        ":th_srcs",
    ],
    copts = ATEN_COPTS + [
        "-mavx",
    ],
    deps = [
        ":aten_headers",
        "@fbgemm",
        "@mkl",
    ],
)

cc_library(
=======
>>>>>>> 92463573
    name = "aten",
    srcs = [
        ":ATen_CORE_SRCS",
        ":ATen_QUANTIZED_SRCS",
        ":aten_base_cpp",
        ":aten_base_metal",
        ":aten_base_vulkan",
        ":aten_native_cpp",
        ":aten_native_mkl_cpp",
        ":aten_native_mkldnn_cpp",
        ":aten_native_quantized_cpp",
        ":aten_native_sparse_cpp",
        ":aten_native_xnnpack",
        ":aten_src_ATen_config",
        ":generated_cpp",
    ],
    copts = ATEN_COPTS,
    data = if_cuda(
        [":libcaffe2_nvrtc.so"],
        [],
    ),
    visibility = ["//visibility:public"],
    deps = [
        ":ATen_CPU",
        ":aten_headers",
        ":caffe2_for_aten_headers",
        ":torch_headers",
        "@fbgemm",
        "@ideep",
    ],
    alwayslink = True,
)

cc_library(
    name = "aten_nvrtc",
    srcs = glob([
        "aten/src/ATen/cuda/nvrtc_stub/*.cpp",
    ]),
    copts = ATEN_COPTS,
    linkstatic = True,
    visibility = ["//visibility:public"],
    deps = [
        ":aten_headers",
        "@cuda",
        "@cuda//:cuda_driver",
        "@cuda//:nvrtc",
        "//c10:headers",
    ],
    alwayslink = True,
)

cc_binary(
    name = "libcaffe2_nvrtc.so",
    linkshared = True,
    visibility = ["//visibility:public"],
    deps = [
        ":aten_nvrtc",
    ],
)

cc_library(
    name = "aten_cuda_cpp",
    srcs = [
        ":aten_cuda_cpp_srcs",
        ":generated_cuda_cpp",
    ],
    hdrs = [":aten_src_ATen_cuda_config"],
    copts = ATEN_COPTS,
    visibility = ["//visibility:public"],
    deps = [
        ":aten",
        "@cuda",
        "@cuda//:cusolver",
        "@cuda//:nvrtc",
        "@cudnn",
    ],
    alwayslink = True,
)

torch_cuda_half_options = [
    "-DCUDA_HAS_FP16=1",
    "-D__CUDA_NO_HALF_OPERATORS__",
    "-D__CUDA_NO_HALF_CONVERSIONS__",
    "-D__CUDA_NO_BFLOAT16_CONVERSIONS__",
    "-D__CUDA_NO_HALF2_OPERATORS__",
]

cu_library(
    name = "aten_cuda",
    srcs = [":aten_cu_srcs"],
    copts = ATEN_COPTS + torch_cuda_half_options,
    visibility = ["//visibility:public"],
    deps = [
        ":aten_cuda_cpp",
        "@cuda//:cublas",
        "@cuda//:cufft",
        "@cuda//:cusparse",
    ],
    alwayslink = True,
)

# caffe2
CAFFE2_COPTS = COMMON_COPTS + [
    "-Dcaffe2_EXPORTS",
    "-DCAFFE2_USE_GLOO",
    "-DCAFFE2_USE_CUDNN",
    "-DCAFFE2_BUILD_MAIN_LIB",
    "-fvisibility-inlines-hidden",
    "-fno-math-errno",
    "-fno-trapping-math",
]

proto_library(
    name = "caffe2_proto_source",
    srcs = glob([
        "caffe2/proto/*.proto",
    ]),
    visibility = ["//visibility:public"],
)

cc_proto_library(
    name = "caffe2_protos",
    deps = [":caffe2_proto_source"],
)

header_template_rule(
    name = "caffe2_core_macros_h",
    src = "caffe2/core/macros.h.in",
    out = "caffe2/core/macros.h",
    substitutions = {
        "@CAFFE2_VERSION_MAJOR@": "1",
        "@CAFFE2_VERSION_MINOR@": "3",
        "@CAFFE2_VERSION_PATCH@": "0",
        "cmakedefine": "define",
        "#define CAFFE2_FORCE_FALLBACK_CUDA_MPI": "/* #undef CAFFE2_FORCE_FALLBACK_CUDA_MPI */",
        "#define CAFFE2_HAS_MKL_DNN": "/* #undef CAFFE2_HAS_MKL_DNN */",
        "#define CAFFE2_HAS_MKL_SGEMM_PACK": "/* #undef CAFFE2_HAS_MKL_SGEMM_PACK */",
        "#define CAFFE2_THREADPOOL_MAIN_IMBALANCE": "/* #undef CAFFE2_THREADPOOL_MAIN_IMBALANCE */",
        "#define CAFFE2_THREADPOOL_STATS": "/* #undef CAFFE2_THREADPOOL_STATS */",
        "#define CAFFE2_USE_ACCELERATE": "/* #undef CAFFE2_USE_ACCELERATE */",
        "#define CAFFE2_USE_EIGEN_FOR_BLAS": "/* #undef CAFFE2_USE_EIGEN_FOR_BLAS */",
        "#define CAFFE2_USE_FBCODE": "/* #undef CAFFE2_USE_FBCODE */",
        "#define CAFFE2_USE_GOOGLE_GLOG": "/* #undef CAFFE2_USE_GOOGLE_GLOG */",
        "#define CAFFE2_USE_LITE_PROTO": "/* #undef CAFFE2_USE_LITE_PROTO */",
        "#define CAFFE2_USE_MKL\n": "/* #undef CAFFE2_USE_MKL */\n",
        "#define CAFFE2_USE_NVTX": "/* #undef CAFFE2_USE_NVTX */",
        "#define CAFFE2_USE_TRT": "/* #undef CAFFE2_USE_TRT */",
    },
)

filegroup(
    name = "caffe2_contrib_srcs",
    srcs = [
        "caffe2/contrib/aten/aten_op.cc",
        "caffe2/contrib/gloo/allgather_ops.cc",
        "caffe2/contrib/gloo/allreduce_ops.cc",
        "caffe2/contrib/gloo/barrier_ops.cc",
        "caffe2/contrib/gloo/broadcast_ops.cc",
        "caffe2/contrib/gloo/common.cc",
        "caffe2/contrib/gloo/common_world_ops.cc",
        "caffe2/contrib/gloo/context.cc",
        "caffe2/contrib/gloo/reduce_scatter_ops.cc",
        "caffe2/contrib/gloo/store_handler.cc",
    ],
)

filegroup(
    name = "caffe2_core_srcs",
    srcs = [
        "caffe2/core/allocator.cc",
        "caffe2/core/blob_serialization.cc",
        "caffe2/core/blob_stats.cc",
        "caffe2/core/common.cc",
        "caffe2/core/context.cc",
        "caffe2/core/context_base.cc",
        "caffe2/core/db.cc",
        "caffe2/core/event.cc",
        "caffe2/core/export_c10_op_to_caffe2.cc",
        "caffe2/core/graph.cc",
        "caffe2/core/init.cc",
        "caffe2/core/init_denormals.cc",
        "caffe2/core/init_intrinsics_check.cc",
        "caffe2/core/init_omp.cc",
        "caffe2/core/int8_serialization.cc",
        "caffe2/core/memonger.cc",
        "caffe2/core/module.cc",
        "caffe2/core/net.cc",
        "caffe2/core/net_async_base.cc",
        "caffe2/core/net_async_scheduling.cc",
        "caffe2/core/net_async_task.cc",
        "caffe2/core/net_async_task_future.cc",
        "caffe2/core/net_async_task_graph.cc",
        "caffe2/core/net_async_tracing.cc",
        "caffe2/core/net_dag_utils.cc",
        "caffe2/core/net_parallel.cc",
        "caffe2/core/net_simple.cc",
        "caffe2/core/net_simple_refcount.cc",
        "caffe2/core/nomnigraph/Representations/NeuralNet.cc",
        "caffe2/core/nomnigraph/tests/test_util.cc",
        "caffe2/core/numa.cc",
        "caffe2/core/operator.cc",
        "caffe2/core/operator_schema.cc",
        "caffe2/core/plan_executor.cc",
        "caffe2/core/prof_dag_counters.cc",
        "caffe2/core/qtensor.cc",
        "caffe2/core/qtensor_serialization.cc",
        "caffe2/core/stats.cc",
        "caffe2/core/tensor.cc",
        "caffe2/core/tensor_int8.cc",
        "caffe2/core/test_utils.cc",
        "caffe2/core/transform.cc",
        "caffe2/core/types.cc",
        "caffe2/core/workspace.cc",
    ],
)

filegroup(
    name = "caffe2_distributed_srcs",
    srcs = [
        "caffe2/distributed/file_store_handler.cc",
        "caffe2/distributed/file_store_handler_op.cc",
        "caffe2/distributed/store_handler.cc",
        "caffe2/distributed/store_ops.cc",
    ],
)

filegroup(
    name = "caffe2_ideep_srcs",
    srcs = [
        "caffe2/ideep/operators/adam_op.cc",
        "caffe2/ideep/operators/channel_shuffle_op.cc",
        "caffe2/ideep/operators/concat_split_op.cc",
        "caffe2/ideep/operators/conv_op.cc",
        "caffe2/ideep/operators/conv_transpose_op.cc",
        "caffe2/ideep/operators/dropout_op.cc",
        "caffe2/ideep/operators/elementwise_sum_op.cc",
        "caffe2/ideep/operators/expand_squeeze_dims_op.cc",
        "caffe2/ideep/operators/fully_connected_op.cc",
        "caffe2/ideep/operators/local_response_normalization_op.cc",
        "caffe2/ideep/operators/momentum_sgd_op.cc",
        "caffe2/ideep/operators/operator_fallback_ideep.cc",
        "caffe2/ideep/operators/order_switch_ops.cc",
        "caffe2/ideep/operators/pool_op.cc",
        "caffe2/ideep/operators/quantization/int8_add_op.cc",
        "caffe2/ideep/operators/quantization/int8_conv_op.cc",
        "caffe2/ideep/operators/quantization/int8_dequantize_op.cc",
        "caffe2/ideep/operators/quantization/int8_fully_connected_op.cc",
        "caffe2/ideep/operators/quantization/int8_given_tensor_fill_op.cc",
        "caffe2/ideep/operators/quantization/int8_pool_op.cc",
        "caffe2/ideep/operators/quantization/int8_quantize_op.cc",
        "caffe2/ideep/operators/quantization/int8_relu_op.cc",
        "caffe2/ideep/operators/queue_ops.cc",
        "caffe2/ideep/operators/relu_op.cc",
        "caffe2/ideep/operators/reshape_op.cc",
        "caffe2/ideep/operators/shape_op.cc",
        "caffe2/ideep/operators/sigmoid_op.cc",
        "caffe2/ideep/operators/spatial_batch_norm_op.cc",
        "caffe2/ideep/operators/transpose_op.cc",
        "caffe2/ideep/operators/utility_ops.cc",
        "caffe2/ideep/utils/ideep_register.cc",
    ],
)

filegroup(
    name = "caffe2_onnx_srcs",
    srcs = [
        "caffe2/onnx/backend.cc",
        "caffe2/onnx/backend_rep.cc",
        "caffe2/onnx/device.cc",
        "caffe2/onnx/helper.cc",
        "caffe2/onnx/offline_tensor.cc",
        "caffe2/onnx/onnx_exporter.cc",
        "caffe2/onnx/onnxifi_graph_info.cc",
        "caffe2/onnx/onnxifi_init.cc",
    ],
)

filegroup(
    name = "caffe2_operators_srcs",
    srcs = [
        "caffe2/operators/abs_op.cc",
        "caffe2/operators/accumulate_op.cc",
        "caffe2/operators/accuracy_op.cc",
        "caffe2/operators/acos_op.cc",
        "caffe2/operators/affine_channel_op.cc",
        "caffe2/operators/alias_with_name.cc",
        "caffe2/operators/apmeter_op.cc",
        "caffe2/operators/arg_ops.cc",
        "caffe2/operators/asin_op.cc",
        "caffe2/operators/assert_op.cc",
        "caffe2/operators/atan_op.cc",
        "caffe2/operators/atomic_ops.cc",
        "caffe2/operators/batch_box_cox_op.cc",
        "caffe2/operators/batch_bucketize_op.cc",
        "caffe2/operators/batch_gather_ops.cc",
        "caffe2/operators/batch_matmul_op.cc",
        "caffe2/operators/batch_moments_op.cc",
        "caffe2/operators/batch_permutation_op.cc",
        "caffe2/operators/batch_sparse_to_dense_op.cc",
        "caffe2/operators/bbox_transform_op.cc",
        "caffe2/operators/bisect_percentile_op.cc",
        "caffe2/operators/boolean_mask_ops.cc",
        "caffe2/operators/boolean_unmask_ops.cc",
        "caffe2/operators/box_with_nms_limit_op.cc",
        "caffe2/operators/bucketize_op.cc",
        "caffe2/operators/byte_weight_dequant_op.cc",
        "caffe2/operators/cast_op.cc",
        "caffe2/operators/cbrt_op.cc",
        "caffe2/operators/cc_bmm_bg_op.cc",
        "caffe2/operators/ceil_op.cc",
        "caffe2/operators/channel_backprop_stats_op.cc",
        "caffe2/operators/channel_shuffle_op.cc",
        "caffe2/operators/channel_stats_op.cc",
        "caffe2/operators/clip_op.cc",
        "caffe2/operators/collect_and_distribute_fpn_rpn_proposals_op.cc",
        "caffe2/operators/communicator_op.cc",
        "caffe2/operators/concat_split_op.cc",
        "caffe2/operators/conditional_op.cc",
        "caffe2/operators/conv_gradient_op.cc",
        "caffe2/operators/conv_op.cc",
        "caffe2/operators/conv_op_eigen.cc",
        "caffe2/operators/conv_op_shared.cc",
        "caffe2/operators/conv_transpose_gradient_op.cc",
        "caffe2/operators/conv_transpose_op.cc",
        "caffe2/operators/conv_transpose_op_mobile.cc",
        "caffe2/operators/copy_op.cc",
        "caffe2/operators/copy_rows_to_tensor_op.cc",
        "caffe2/operators/cos_op.cc",
        "caffe2/operators/cosh_op.cc",
        "caffe2/operators/cosine_embedding_criterion_op.cc",
        "caffe2/operators/counter_ops.cc",
        "caffe2/operators/crash_op.cc",
        "caffe2/operators/create_scope_op.cc",
        "caffe2/operators/crf_viterbi_op.cc",
        "caffe2/operators/cross_entropy_op.cc",
        "caffe2/operators/ctc_beam_search_decoder_op.cc",
        "caffe2/operators/ctc_greedy_decoder_op.cc",
        "caffe2/operators/cube_op.cc",
        "caffe2/operators/data_couple.cc",
        "caffe2/operators/dataset_ops.cc",
        "caffe2/operators/deform_conv_gradient_op.cc",
        "caffe2/operators/deform_conv_op.cc",
        "caffe2/operators/dense_vector_to_id_list_op.cc",
        "caffe2/operators/distance_op.cc",
        "caffe2/operators/do_op.cc",
        "caffe2/operators/dropout_op.cc",
        "caffe2/operators/elementwise_add_gradient_op.cc",
        "caffe2/operators/elementwise_add_op.cc",
        "caffe2/operators/elementwise_div_gradient_op.cc",
        "caffe2/operators/elementwise_div_op.cc",
        "caffe2/operators/elementwise_linear_op.cc",
        "caffe2/operators/elementwise_logical_ops.cc",
        "caffe2/operators/elementwise_mul_gradient_op.cc",
        "caffe2/operators/elementwise_mul_op.cc",
        "caffe2/operators/elementwise_ops.cc",
        "caffe2/operators/elementwise_ops_schema.cc",
        "caffe2/operators/elementwise_ops_utils.cc",
        "caffe2/operators/elementwise_sub_gradient_op.cc",
        "caffe2/operators/elementwise_sub_op.cc",
        "caffe2/operators/elementwise_sum_op.cc",
        "caffe2/operators/elu_op.cc",
        "caffe2/operators/enforce_finite_op.cc",
        "caffe2/operators/ensure_clipped_op.cc",
        "caffe2/operators/ensure_cpu_output_op.cc",
        "caffe2/operators/erf_op.cc",
        "caffe2/operators/exp_op.cc",
        "caffe2/operators/expand_op.cc",
        "caffe2/operators/expand_squeeze_dims_op.cc",
        "caffe2/operators/fc_inference.cc",
        "caffe2/operators/feature_maps_ops.cc",
        "caffe2/operators/feed_blob_op.cc",
        "caffe2/operators/filler_op.cc",
        "caffe2/operators/find_duplicate_elements_op.cc",
        "caffe2/operators/find_op.cc",
        "caffe2/operators/flatten_op.cc",
        "caffe2/operators/flexible_top_k.cc",
        "caffe2/operators/floor_op.cc",
        "caffe2/operators/free_op.cc",
        "caffe2/operators/fully_connected_op.cc",
        "caffe2/operators/fused_rowwise_8bit_conversion_ops.cc",
        "caffe2/operators/fused_rowwise_random_quantization_ops.cc",
        "caffe2/operators/gather_fused_8bit_rowwise_op.cc",
        "caffe2/operators/gather_op.cc",
        "caffe2/operators/gather_ranges_to_dense_op.cc",
        "caffe2/operators/gelu_op.cc",
        "caffe2/operators/generate_proposals_op.cc",
        "caffe2/operators/given_tensor_byte_string_to_uint8_fill_op.cc",
        "caffe2/operators/given_tensor_fill_op.cc",
        "caffe2/operators/glu_op.cc",
        "caffe2/operators/group_norm_op.cc",
        "caffe2/operators/gru_unit_op.cc",
        "caffe2/operators/h_softmax_op.cc",
        "caffe2/operators/half_float_ops.cc",
        "caffe2/operators/hard_sigmoid_op.cc",
        "caffe2/operators/heatmap_max_keypoint_op.cc",
        "caffe2/operators/if_op.cc",
        "caffe2/operators/im2col_op.cc",
        "caffe2/operators/index_hash_ops.cc",
        "caffe2/operators/index_ops.cc",
        "caffe2/operators/inference_lstm_op.cc",
        "caffe2/operators/instance_norm_gradient_op.cc",
        "caffe2/operators/instance_norm_op.cc",
        "caffe2/operators/integral_image_op.cc",
        "caffe2/operators/is_empty_op.cc",
        "caffe2/operators/jsd_op.cc",
        "caffe2/operators/key_split_ops.cc",
        "caffe2/operators/last_n_window_collector.cc",
        "caffe2/operators/layer_norm_op.cc",
        "caffe2/operators/leaky_relu_op.cc",
        "caffe2/operators/length_split_op.cc",
        "caffe2/operators/lengths_pad_op.cc",
        "caffe2/operators/lengths_reducer_fused_8bit_rowwise_ops.cc",
        "caffe2/operators/lengths_reducer_ops.cc",
        "caffe2/operators/lengths_reducer_rowwise_8bit_ops.cc",
        "caffe2/operators/lengths_tile_op.cc",
        "caffe2/operators/lengths_top_k_op.cc",
        "caffe2/operators/listwise_l2r_op.cc",
        "caffe2/operators/load_save_op.cc",
        "caffe2/operators/load_save_op_util.cc",
        "caffe2/operators/local_response_normalization_op.cc",
        "caffe2/operators/locally_connected_op.cc",
        "caffe2/operators/locally_connected_op_util.cc",
        "caffe2/operators/log_op.cc",
        "caffe2/operators/logit_op.cc",
        "caffe2/operators/loss_op.cc",
        "caffe2/operators/lp_pool_op.cc",
        "caffe2/operators/lpnorm_op.cc",
        "caffe2/operators/lstm_unit_op.cc",
        "caffe2/operators/map_ops.cc",
        "caffe2/operators/margin_ranking_criterion_op.cc",
        "caffe2/operators/matmul_op.cc",
        "caffe2/operators/mean_op.cc",
        "caffe2/operators/merge_id_lists_op.cc",
        "caffe2/operators/minmax_gradient_ops.cc",
        "caffe2/operators/minmax_ops.cc",
        "caffe2/operators/mod_op.cc",
        "caffe2/operators/moments_op.cc",
        "caffe2/operators/multi_class_accuracy_op.cc",
        "caffe2/operators/negate_gradient_op.cc",
        "caffe2/operators/negative_op.cc",
        "caffe2/operators/ngram_ops.cc",
        "caffe2/operators/norm_planar_yuv_op.cc",
        "caffe2/operators/normalize_l1_op.cc",
        "caffe2/operators/normalize_op.cc",
        "caffe2/operators/numpy_tile_op.cc",
        "caffe2/operators/one_hot_ops.cc",
        "caffe2/operators/onnx_while_op.cc",
        "caffe2/operators/order_switch_ops.cc",
        "caffe2/operators/pack_rnn_sequence_op.cc",
        "caffe2/operators/pack_segments.cc",
        "caffe2/operators/pad_op.cc",
        "caffe2/operators/partition_ops.cc",
        "caffe2/operators/percentile_op.cc",
        "caffe2/operators/perplexity_op.cc",
        "caffe2/operators/piecewise_linear_transform_op.cc",
        "caffe2/operators/pool_gradient_op.cc",
        "caffe2/operators/pool_op.cc",
        "caffe2/operators/pool_op_util.cc",
        "caffe2/operators/pow_op.cc",
        "caffe2/operators/prelu_op.cc",
        "caffe2/operators/prepend_dim_op.cc",
        "caffe2/operators/quant_decode_op.cc",
        "caffe2/operators/rank_loss_op.cc",
        "caffe2/operators/reciprocal_gradient_op.cc",
        "caffe2/operators/reciprocal_op.cc",
        "caffe2/operators/reduce_front_back_max_ops.cc",
        "caffe2/operators/reduce_front_back_mean_ops.cc",
        "caffe2/operators/reduce_front_back_sum_ops.cc",
        "caffe2/operators/reduce_ops.cc",
        "caffe2/operators/reduction_ops.cc",
        "caffe2/operators/relu_n_op.cc",
        "caffe2/operators/relu_op.cc",
        "caffe2/operators/remove_data_blocks_op.cc",
        "caffe2/operators/replace_nan_op.cc",
        "caffe2/operators/reservoir_sampling.cc",
        "caffe2/operators/reshape_op.cc",
        "caffe2/operators/resize_3d_op.cc",
        "caffe2/operators/resize_op.cc",
        "caffe2/operators/reverse_packed_segs_op.cc",
        "caffe2/operators/rmac_regions_op.cc",
        "caffe2/operators/rnn/recurrent_network_blob_fetcher_op.cc",
        "caffe2/operators/rnn/recurrent_network_executor.cc",
        "caffe2/operators/rnn/recurrent_network_op.cc",
        "caffe2/operators/roi_align_gradient_op.cc",
        "caffe2/operators/roi_align_op.cc",
        "caffe2/operators/roi_align_rotated_gradient_op.cc",
        "caffe2/operators/roi_align_rotated_op.cc",
        "caffe2/operators/roi_pool_op.cc",
        "caffe2/operators/rowmul_op.cc",
        "caffe2/operators/rsqrt_op.cc",
        "caffe2/operators/scale_blobs_op.cc",
        "caffe2/operators/scale_op.cc",
        "caffe2/operators/segment_reduction_op.cc",
        "caffe2/operators/selu_op.cc",
        "caffe2/operators/sequence_ops.cc",
        "caffe2/operators/shape_op.cc",
        "caffe2/operators/sigmoid_gradient_op.cc",
        "caffe2/operators/sigmoid_op.cc",
        "caffe2/operators/sin_op.cc",
        "caffe2/operators/sinh_op.cc",
        "caffe2/operators/sinusoid_position_encoding_op.cc",
        "caffe2/operators/slice_op.cc",
        "caffe2/operators/softmax_op.cc",
        "caffe2/operators/softmax_utils.cc",
        "caffe2/operators/softmax_with_loss_op.cc",
        "caffe2/operators/softplus_op.cc",
        "caffe2/operators/softsign_op.cc",
        "caffe2/operators/space_batch_op.cc",
        "caffe2/operators/sparse_dropout_with_replacement_op.cc",
        "caffe2/operators/sparse_normalize_op.cc",
        "caffe2/operators/sparse_to_dense_mask_op.cc",
        "caffe2/operators/sparse_to_dense_op.cc",
        "caffe2/operators/spatial_batch_norm_gradient_op.cc",
        "caffe2/operators/spatial_batch_norm_op.cc",
        "caffe2/operators/spatial_softmax_with_loss_op.cc",
        "caffe2/operators/sqr_op.cc",
        "caffe2/operators/sqrt_op.cc",
        "caffe2/operators/square_root_divide_op.cc",
        "caffe2/operators/stats_ops.cc",
        "caffe2/operators/stats_put_ops.cc",
        "caffe2/operators/stop_gradient.cc",
        "caffe2/operators/string_ops.cc",
        "caffe2/operators/stump_func_op.cc",
        "caffe2/operators/stylizer_ops.cc",
        "caffe2/operators/summarize_op.cc",
        "caffe2/operators/swish_op.cc",
        "caffe2/operators/tan_op.cc",
        "caffe2/operators/tanh_gradient_op.cc",
        "caffe2/operators/tanh_op.cc",
        "caffe2/operators/tensor_protos_db_input.cc",
        "caffe2/operators/text_file_reader.cc",
        "caffe2/operators/text_file_reader_utils.cc",
        "caffe2/operators/thresholded_relu_op.cc",
        "caffe2/operators/tile_op.cc",
        "caffe2/operators/top_k.cc",
        "caffe2/operators/transpose_op.cc",
        "caffe2/operators/tt_linear_op.cc",
        "caffe2/operators/unique_ops.cc",
        "caffe2/operators/upsample_op.cc",
        "caffe2/operators/utility_ops.cc",
        "caffe2/operators/variable_length_sequence_padding.cc",
        "caffe2/operators/weighted_multi_sampling_op.cc",
        "caffe2/operators/weighted_sample_op.cc",
        "caffe2/operators/while_op.cc",
        "caffe2/operators/workspace_ops.cc",
        "caffe2/operators/zero_gradient_op.cc",
    ],
)

filegroup(
    name = "caffe2_opt_srcs",
    srcs = [
        "caffe2/opt/annotations.cc",
        "caffe2/opt/backend_cutting.cc",
        "caffe2/opt/backend_transformer_base.cc",
        "caffe2/opt/bound_shape_inferencer.cc",
        "caffe2/opt/converter.cc",
        "caffe2/opt/dead_code_elim.cc",
        "caffe2/opt/device.cc",
        "caffe2/opt/distributed.cc",
        "caffe2/opt/distributed_converter.cc",
        "caffe2/opt/fusion.cc",
        "caffe2/opt/mobile.cc",
        "caffe2/opt/onnxifi_op.cc",
        "caffe2/opt/onnxifi_transformer.cc",
        "caffe2/opt/optimize_ideep.cc",
        "caffe2/opt/optimizer.cc",
        "caffe2/opt/passes.cc",
        "caffe2/opt/shape_info.cc",
        "caffe2/opt/tvm_transformer.cc",
    ],
)

filegroup(
    name = "caffe2_perfkernels_srcs",
    srcs = [
        "caffe2/perfkernels/adagrad.cc",
        "caffe2/perfkernels/embedding_lookup.cc",
        "caffe2/perfkernels/embedding_lookup_idx.cc",
        "caffe2/perfkernels/fused_8bit_rowwise_embedding_lookup.cc",
        "caffe2/perfkernels/fused_8bit_rowwise_embedding_lookup_idx.cc",
        "caffe2/perfkernels/fused_nbit_rowwise_conversion.cc",
        "caffe2/perfkernels/lstm_unit_cpu_common.cc",
        "caffe2/perfkernels/math_cpu_base.cc",
        "caffe2/perfkernels/typed_axpy.cc",
    ],
)

filegroup(
    name = "caffe2_predictor_srcs",
    srcs = [
        "caffe2/predictor/emulator/data_filler.cc",
        "caffe2/predictor/emulator/data_filler.h",
        "caffe2/predictor/predictor.cc",
        "caffe2/predictor/predictor_config.cc",
        "caffe2/predictor/predictor_utils.cc",
    ],
)

filegroup(
    name = "caffe2_quantization_srcs",
    srcs = [
        "caffe2/quantization/server/activation_distribution_observer.cc",
        "caffe2/quantization/server/batch_matmul_dnnlowp_op.cc",
        "caffe2/quantization/server/caffe2_dnnlowp_utils.cc",
        "caffe2/quantization/server/channel_shuffle_dnnlowp_op.cc",
        "caffe2/quantization/server/concat_dnnlowp_op.cc",
        "caffe2/quantization/server/conv_dnnlowp_acc16_op.cc",
        "caffe2/quantization/server/conv_dnnlowp_op.cc",
        "caffe2/quantization/server/conv_relu_op.cc",
        "caffe2/quantization/server/dequantize_dnnlowp_op.cc",
        "caffe2/quantization/server/dnnlowp.cc",
        "caffe2/quantization/server/dnnlowp_partition.cc",
        "caffe2/quantization/server/dynamic_histogram.cc",
        "caffe2/quantization/server/elementwise_add_dnnlowp_op.cc",
        "caffe2/quantization/server/elementwise_linear_dnnlowp_op.cc",
        "caffe2/quantization/server/elementwise_mul_dnnlowp_op.cc",
        "caffe2/quantization/server/elementwise_sum_dnnlowp_op.cc",
        "caffe2/quantization/server/elementwise_sum_relu_op.cc",
        "caffe2/quantization/server/fbgemm_pack_matrix_cache.cc",
        "caffe2/quantization/server/fbgemm_pack_op.cc",
        "caffe2/quantization/server/fully_connected_dnnlowp_acc16_op.cc",
        "caffe2/quantization/server/fully_connected_dnnlowp_op.cc",
        "caffe2/quantization/server/fully_connected_fake_lowp_op.cc",
        "caffe2/quantization/server/group_norm_dnnlowp_op.cc",
        "caffe2/quantization/server/int8_gen_quant_params.cc",
        "caffe2/quantization/server/kl_minimization.cc",
        "caffe2/quantization/server/lstm_unit_dnnlowp_op.cc",
        "caffe2/quantization/server/norm_minimization.cc",
        "caffe2/quantization/server/p99.cc",
        "caffe2/quantization/server/pool_dnnlowp_op.cc",
        "caffe2/quantization/server/quantize_dnnlowp_op.cc",
        "caffe2/quantization/server/relu_dnnlowp_op.cc",
        "caffe2/quantization/server/sigmoid.cc",
        "caffe2/quantization/server/sigmoid_dnnlowp_op.cc",
        "caffe2/quantization/server/spatial_batch_norm_dnnlowp_op.cc",
        "caffe2/quantization/server/tanh.cc",
        "caffe2/quantization/server/tanh_dnnlowp_op.cc",
        "caffe2/quantization/server/utility_dnnlowp_ops.cc",
    ],
)

filegroup(
    name = "caffe2_queue_srcs",
    srcs = [
        "caffe2/queue/blobs_queue.cc",
        "caffe2/queue/blobs_queue_db.cc",
        "caffe2/queue/queue_ops.cc",
        "caffe2/queue/rebatching_queue.cc",
        "caffe2/queue/rebatching_queue_ops.cc",
    ],
)

filegroup(
    name = "caffe2_serialize_srcs",
    srcs = [
        "caffe2/serialize/file_adapter.cc",
        "caffe2/serialize/inline_container.cc",
        "caffe2/serialize/istream_adapter.cc",
        "caffe2/serialize/read_adapter_interface.cc",
    ],
)

filegroup(
    name = "caffe2_sgd_srcs",
    srcs = [
        "caffe2/sgd/adadelta_op.cc",
        "caffe2/sgd/adagrad_op.cc",
        "caffe2/sgd/adam_op.cc",
        "caffe2/sgd/clip_tensor_op.cc",
        "caffe2/sgd/ftrl_op.cc",
        "caffe2/sgd/gftrl_op.cc",
        "caffe2/sgd/iter_op.cc",
        "caffe2/sgd/lars_op.cc",
        "caffe2/sgd/learning_rate_adaption_op.cc",
        "caffe2/sgd/learning_rate_op.cc",
        "caffe2/sgd/momentum_sgd_op.cc",
        "caffe2/sgd/rmsprop_op.cc",
        "caffe2/sgd/wngrad_op.cc",
        "caffe2/sgd/yellowfin_op.cc",
    ],
)

filegroup(
    name = "caffe2_transforms_srcs",
    srcs = [
        "caffe2/transforms/common_subexpression_elimination.cc",
        "caffe2/transforms/conv_to_nnpack_transform.cc",
        "caffe2/transforms/pattern_net_transform.cc",
        "caffe2/transforms/single_op_transform.cc",
    ],
)

filegroup(
    name = "caffe2_utils_srcs",
    srcs = [
        "caffe2/utils/bench_utils.cc",
        "caffe2/utils/cpuid.cc",
        "caffe2/utils/math/broadcast.cc",
        "caffe2/utils/math/elementwise.cc",
        "caffe2/utils/math/reduce.cc",
        "caffe2/utils/math/transpose.cc",
        "caffe2/utils/math/utils.cc",
        "caffe2/utils/math_cpu.cc",
        "caffe2/utils/murmur_hash3.cc",
        "caffe2/utils/proto_convert.cc",
        "caffe2/utils/proto_utils.cc",
        "caffe2/utils/proto_wrap.cc",
        "caffe2/utils/signal_handler.cc",
        "caffe2/utils/smart_tensor_printer.cc",
        "caffe2/utils/string_utils.cc",
        "caffe2/utils/threadpool/ThreadPool.cc",
        "caffe2/utils/threadpool/pthreadpool.cc",
        "caffe2/utils/threadpool/pthreadpool_impl.cc",
        "caffe2/utils/threadpool/thread_pool_guard.cpp",
    ],
)

filegroup(
    name = "caffe2_cuda_cpp_srcs",
    srcs = [
        "caffe2/contrib/aten/aten_op_gpu.cc",
        "caffe2/contrib/gloo/allreduce_ops_gpu.cc",
        "caffe2/contrib/gloo/broadcast_ops_gpu.cc",
        "caffe2/contrib/gloo/common_world_ops_gpu.cc",
        "caffe2/core/blob_serialization_gpu.cc",
        "caffe2/core/common_cudnn.cc",
        "caffe2/core/common_gpu.cc",
        "caffe2/core/event_gpu.cc",
        "caffe2/db/create_db_op_gpu.cc",
        "caffe2/distributed/file_store_handler_op_gpu.cc",
        "caffe2/operators/communicator_op_gpu.cc",
        "caffe2/operators/concat_split_op_gpu.cc",
        "caffe2/operators/conv_op_cache_cudnn.cc",
        "caffe2/operators/conv_op_cudnn.cc",
        "caffe2/operators/conv_op_gpu.cc",
        "caffe2/operators/conv_op_shared_gpu.cc",
        "caffe2/operators/conv_transpose_op_cudnn.cc",
        "caffe2/operators/conv_transpose_op_gpu.cc",
        "caffe2/operators/counter_ops_gpu.cc",
        "caffe2/operators/do_op_gpu.cc",
        "caffe2/operators/dropout_op_cudnn.cc",
        "caffe2/operators/elementwise_add_op_gpu.cc",
        "caffe2/operators/elementwise_sub_op_gpu.cc",
        "caffe2/operators/elu_op_cudnn.cc",
        "caffe2/operators/exp_op_gpu.cc",
        "caffe2/operators/expand_op_gpu.cc",
        "caffe2/operators/expand_squeeze_dims_op_gpu.cc",
        "caffe2/operators/free_op_gpu.cc",
        "caffe2/operators/fully_connected_op_gpu.cc",
        "caffe2/operators/if_op_gpu.cc",
        "caffe2/operators/im2col_op_gpu.cc",
        "caffe2/operators/load_save_op_gpu.cc",
        "caffe2/operators/local_response_normalization_op_cudnn.cc",
        "caffe2/operators/locally_connected_op_gpu.cc",
        "caffe2/operators/log_op_gpu.cc",
        "caffe2/operators/matmul_op_gpu.cc",
        "caffe2/operators/negate_gradient_op_gpu.cc",
        "caffe2/operators/negative_op_gpu.cc",
        "caffe2/operators/order_switch_ops_cudnn.cc",
        "caffe2/operators/order_switch_ops_gpu.cc",
        "caffe2/operators/pool_op_cudnn.cc",
        "caffe2/operators/prepend_dim_op_gpu.cc",
        "caffe2/operators/reshape_op_gpu.cc",
        "caffe2/operators/rnn/recurrent_network_blob_fetcher_op_gpu.cc",
        "caffe2/operators/rnn/recurrent_network_executor_gpu.cc",
        "caffe2/operators/rnn/recurrent_op_cudnn.cc",
        "caffe2/operators/scale_op_gpu.cc",
        "caffe2/operators/shape_op_gpu.cc",
        "caffe2/operators/sigmoid_op_cudnn.cc",
        "caffe2/operators/softmax_op_cudnn.cc",
        "caffe2/operators/sqr_op_gpu.cc",
        "caffe2/operators/sqrt_op_gpu.cc",
        "caffe2/operators/stop_gradient_gpu.cc",
        "caffe2/operators/tanh_op_cudnn.cc",
        "caffe2/operators/tensor_protos_db_input_gpu.cc",
        "caffe2/operators/transpose_op_cudnn.cc",
        "caffe2/operators/while_op_gpu.cc",
        "caffe2/operators/zero_gradient_op_gpu.cc",
        "caffe2/queue/queue_ops_gpu.cc",
        "caffe2/sgd/iter_op_gpu.cc",
        "caffe2/sgd/learning_rate_op_gpu.cc",
    ],
)

filegroup(
    name = "caffe2_cu_srcs",
    srcs = [
        "caffe2/core/context_gpu.cu",
        "caffe2/operators/abs_op.cu",
        "caffe2/operators/accumulate_op.cu",
        "caffe2/operators/accuracy_op.cu",
        "caffe2/operators/acos_op.cu",
        "caffe2/operators/affine_channel_op.cu",
        "caffe2/operators/alias_with_name.cu",
        "caffe2/operators/arg_ops.cu",
        "caffe2/operators/asin_op.cu",
        "caffe2/operators/assert_op.cu",
        "caffe2/operators/atan_op.cu",
        "caffe2/operators/batch_gather_ops.cu",
        "caffe2/operators/batch_matmul_op.cu",
        "caffe2/operators/batch_moments_op.cu",
        "caffe2/operators/batch_permutation_op.cu",
        "caffe2/operators/batch_sparse_to_dense_op.cu",
        "caffe2/operators/boolean_mask_ops.cu",
        "caffe2/operators/boolean_unmask_ops.cu",
        "caffe2/operators/bucketize_op.cu",
        "caffe2/operators/cast_op.cu",
        "caffe2/operators/cbrt_op.cu",
        "caffe2/operators/ceil_op.cu",
        "caffe2/operators/channel_backprop_stats_op.cu",
        "caffe2/operators/channel_shuffle_op.cu",
        "caffe2/operators/channel_stats_op.cu",
        "caffe2/operators/channelwise_conv3d_op_cudnn.cu",
        "caffe2/operators/clip_op.cu",
        "caffe2/operators/copy_op.cu",
        "caffe2/operators/cos_op.cu",
        "caffe2/operators/cosh_op.cu",
        "caffe2/operators/cosine_embedding_criterion_op.cu",
        "caffe2/operators/cross_entropy_op.cu",
        "caffe2/operators/cube_op.cu",
        "caffe2/operators/data_couple_gpu.cu",
        "caffe2/operators/deform_conv_op.cu",
        "caffe2/operators/depthwise_3x3_conv_op_cudnn.cu",
        "caffe2/operators/distance_op.cu",
        "caffe2/operators/dropout_op.cu",
        "caffe2/operators/elementwise_div_op.cu",
        "caffe2/operators/elementwise_linear_op.cu",
        "caffe2/operators/elementwise_mul_op.cu",
        "caffe2/operators/elementwise_ops.cu",
        "caffe2/operators/elu_op.cu",
        "caffe2/operators/enforce_finite_op.cu",
        "caffe2/operators/ensure_cpu_output_op.cu",
        "caffe2/operators/erf_op.cu",
        "caffe2/operators/filler_op.cu",
        "caffe2/operators/find_op.cu",
        "caffe2/operators/floor_op.cu",
        "caffe2/operators/gather_op.cu",
        "caffe2/operators/gelu_op.cu",
        "caffe2/operators/generate_proposals_op.cu",
        "caffe2/operators/generate_proposals_op_util_nms_gpu.cu",
        "caffe2/operators/given_tensor_byte_string_to_uint8_fill_op.cu",
        "caffe2/operators/given_tensor_fill_op.cu",
        "caffe2/operators/glu_op.cu",
        "caffe2/operators/group_norm_op.cu",
        "caffe2/operators/gru_unit_op_gpu.cu",
        "caffe2/operators/half_float_ops.cu",
        "caffe2/operators/hard_sigmoid_op.cu",
        "caffe2/operators/instance_norm_op.cu",
        "caffe2/operators/integral_image_op.cu",
        "caffe2/operators/layer_norm_op.cu",
        "caffe2/operators/leaky_relu_op.cu",
        "caffe2/operators/lengths_pad_op.cu",
        "caffe2/operators/lengths_tile_op.cu",
        "caffe2/operators/local_response_normalization_op.cu",
        "caffe2/operators/logit_op.cu",
        "caffe2/operators/loss_op.cu",
        "caffe2/operators/lp_pool_op.cu",
        "caffe2/operators/lstm_unit_op_gpu.cu",
        "caffe2/operators/margin_ranking_criterion_op.cu",
        "caffe2/operators/max_pool_with_index.cu",
        "caffe2/operators/mean_op.cu",
        "caffe2/operators/mem_query_op.cu",
        "caffe2/operators/minmax_ops.cu",
        "caffe2/operators/moments_op.cu",
        "caffe2/operators/multi_class_accuracy_op.cu",
        "caffe2/operators/normalize_ops.cu",
        "caffe2/operators/one_hot_ops.cu",
        "caffe2/operators/pack_segments.cu",
        "caffe2/operators/pad_op_gpu.cu",
        "caffe2/operators/perplexity_op.cu",
        "caffe2/operators/piecewise_linear_transform_op.cu",
        "caffe2/operators/pool_op.cu",
        "caffe2/operators/pow_op.cu",
        "caffe2/operators/prelu_op.cu",
        "caffe2/operators/reciprocal_op.cu",
        "caffe2/operators/reduce_front_back_max_ops.cu",
        "caffe2/operators/reduce_front_back_sum_mean_ops.cu",
        "caffe2/operators/reduce_ops.cu",
        "caffe2/operators/reduction_ops.cu",
        "caffe2/operators/relu_n_op.cu",
        "caffe2/operators/relu_op.cu",
        "caffe2/operators/replace_nan_op.cu",
        "caffe2/operators/resize_3d_op.cu",
        "caffe2/operators/resize_op.cu",
        "caffe2/operators/reverse_packed_segs_op.cu",
        "caffe2/operators/rmac_regions_op.cu",
        "caffe2/operators/rnn/recurrent_network_op_gpu.cu",
        "caffe2/operators/roi_align_gradient_op.cu",
        "caffe2/operators/roi_align_op.cu",
        "caffe2/operators/roi_align_rotated_gradient_op.cu",
        "caffe2/operators/roi_align_rotated_op.cu",
        "caffe2/operators/roi_pool_op.cu",
        "caffe2/operators/rsqrt_op.cu",
        "caffe2/operators/scale_blobs_op.cu",
        "caffe2/operators/segment_reduction_op_gpu.cu",
        "caffe2/operators/selu_op.cu",
        "caffe2/operators/sequence_ops.cu",
        "caffe2/operators/sigmoid_op.cu",
        "caffe2/operators/sin_op.cu",
        "caffe2/operators/sinh_op.cu",
        "caffe2/operators/slice_op.cu",
        "caffe2/operators/softmax_ops.cu",
        "caffe2/operators/softplus_op.cu",
        "caffe2/operators/softsign_op.cu",
        "caffe2/operators/space_batch_op_gpu.cu",
        "caffe2/operators/sparse_normalize_op_gpu.cu",
        "caffe2/operators/sparse_to_dense_op.cu",
        "caffe2/operators/spatial_batch_norm_op.cu",
        "caffe2/operators/spatial_batch_norm_op_cudnn.cu",
        "caffe2/operators/stump_func_op.cu",
        "caffe2/operators/summarize_op.cu",
        "caffe2/operators/swish_op.cu",
        "caffe2/operators/tan_op.cu",
        "caffe2/operators/tanh_op.cu",
        "caffe2/operators/thresholded_relu_op.cu",
        "caffe2/operators/tile_op.cu",
        "caffe2/operators/top_k.cu",
        "caffe2/operators/transpose_op.cu",
        "caffe2/operators/unique_ops.cu",
        "caffe2/operators/upsample_op.cu",
        "caffe2/operators/utility_ops.cu",
        "caffe2/operators/weighted_sample_op.cu",
        "caffe2/sgd/adadelta_op_gpu.cu",
        "caffe2/sgd/adagrad_op_gpu.cu",
        "caffe2/sgd/adam_op_gpu.cu",
        "caffe2/sgd/fp16_momentum_sgd_op.cu",
        "caffe2/sgd/fp32_momentum_sgd_op.cu",
        "caffe2/sgd/lars_op_gpu.cu",
        "caffe2/sgd/momentum_sgd_op_gpu.cu",
        "caffe2/sgd/rmsprop_op_gpu.cu",
        "caffe2/sgd/yellowfin_op_gpu.cu",
        "caffe2/utils/math/broadcast.cu",
        "caffe2/utils/math/elementwise.cu",
        "caffe2/utils/math/reduce.cu",
        "caffe2/utils/math/transpose.cu",
        "caffe2/utils/math_gpu.cu",
    ],
)

# To achieve finer granularity and make debug easier, caffe2 is split into three libraries:
# ATen, caffe2 and caffe2_for_aten_headers. ATen lib group up source codes under
# aten/ directory and caffe2 contains most files under `caffe2/` directory. Since the
# ATen lib and the caffe2 lib would depend on each other, `caffe2_for_aten_headers` is splitted
# out from `caffe2` to avoid dependency cycle.
cc_library(
    name = "caffe2_for_aten_headers",
    hdrs = [
        "caffe2/core/common.h",
        "caffe2/core/logging.h",
        "caffe2/core/types.h",
        "caffe2/perfkernels/common.h",
        "caffe2/perfkernels/embedding_lookup.h",
        "caffe2/perfkernels/embedding_lookup_idx.h",
        "caffe2/utils/fixed_divisor.h",
        "caffe2/utils/cpuid.h",
    ] + glob([
        "caffe2/utils/threadpool/*.h",
        "caffe2/proto/*.h",
    ]),
    copts = CAFFE2_COPTS,
    visibility = ["//visibility:public"],
    deps = [
        ":caffe2_protos",
        ":caffe2_core_macros_h",
        "//c10:headers",
    ],
)

py_binary(
    name = "gen_op",
    srcs = ["caffe2/contrib/aten/gen_op.py"],
    deps = [":tools_codegen"],
)

genrule(
    name = "generated_caffe2_aten_op_headers",
    srcs = [
        "caffe2/contrib/aten/aten_op_template.h",
        "aten/src/ATen/Declarations.yaml",
    ],
    outs = ["caffe2/caffe2/contrib/aten/gen_aten_op.h"],
    cmd = """
    $(location :gen_op) \
        --output_prefix gen_ \
        --install_dir $(@D) \
        --aten_root `dirname $(location aten/src/ATen/Declarations.yaml)`/../.. \
        --template_dir `dirname $(location caffe2/contrib/aten/aten_op_template.h)` \
        --yaml_dir `dirname $(location aten/src/ATen/Declarations.yaml)`""",
    tools = [":gen_op"],
)

cc_library(
    name = "caffe2_headers",
    hdrs = glob([
        "caffe2/contrib/aten/*.h",
        "caffe2/contrib/gloo/*.h",
        "caffe2/core/*.h",
        "caffe2/core/nomnigraph/include/nomnigraph/Converters/*.h",
        "caffe2/core/nomnigraph/include/nomnigraph/Generated/*.h",
        "caffe2/core/nomnigraph/include/nomnigraph/Graph/*.h",
        "caffe2/core/nomnigraph/include/nomnigraph/Representations/*.h",
        "caffe2/core/nomnigraph/include/nomnigraph/Support/*.h",
        "caffe2/core/nomnigraph/include/nomnigraph/Transformations/*.h",
        "caffe2/core/nomnigraph/tests/*.h",
        "caffe2/db/*.h",
        "caffe2/distributed/*.h",
        "caffe2/ideep/*.h",
        "caffe2/ideep/operators/*.h",
        "caffe2/ideep/operators/quantization/*.h",
        "caffe2/ideep/utils/*.h",
        "caffe2/onnx/*.h",
        "caffe2/operators/*.h",
        "caffe2/operators/rnn/*.h",
        "caffe2/opt/*.h",
        "caffe2/perfkernels/*.h",
        "caffe2/predictor/*.h",
        "caffe2/predictor/emulator/*.h",
        "caffe2/proto/*.h",
        "caffe2/quantization/server/*.h",
        "caffe2/queue/*.h",
        "caffe2/serialize/*.h",
        "caffe2/sgd/*.h",
        "caffe2/share/contrib/depthwise/*.h",
        "caffe2/transforms/*.h",
        "caffe2/utils/*.h",
        "caffe2/utils/math/*.h",
        "caffe2/utils/threadpool/*.h",
        "modules/**/*.h",
    ]) + if_cuda(glob([
        "caffe2/**/*.cuh",
        "caffe2/image/*.h",
    ])) + [":generated_caffe2_aten_op_headers"],
    copts = CAFFE2_COPTS,
    includes = [
        "caffe2/contrib/aten",
        "caffe2/core/nomnigraph/include",
        "third_party/miniz-2.0.8",
    ],
    visibility = ["//visibility:public"],
    deps = [
        ":caffe2_for_aten_headers",
        ":caffe2_protos",
    ],
)

cc_library(
    name = "caffe2_dnnlowp_avx2_ops",
    srcs = [
        "caffe2/quantization/server/elementwise_sum_dnnlowp_op_avx2.cc",
        "caffe2/quantization/server/fully_connected_fake_lowp_op_avx2.cc",
        "caffe2/quantization/server/group_norm_dnnlowp_op_avx2.cc",
        "caffe2/quantization/server/norm_minimization_avx2.cc",
        "caffe2/quantization/server/pool_dnnlowp_op_avx2.cc",
        "caffe2/quantization/server/relu_dnnlowp_op_avx2.cc",
        "caffe2/quantization/server/spatial_batch_norm_dnnlowp_op_avx2.cc",
        "caffe2/quantization/server/transpose.cc",
    ],
    copts = CAFFE2_COPTS + [
        "-mf16c",
        "-mavx2",
        "-mfma",
        "-mxsave",
    ],
    visibility = ["//visibility:public"],
    deps = [
        ":caffe2_headers",
        "@fbgemm",
    ],
    alwayslink = True,
)

cc_library(
    name = "caffe2",
    srcs = [
        "caffe2/db/create_db_op.cc",
        "caffe2/db/protodb.cc",
        "caffe2/share/contrib/depthwise/depthwise3x3_conv_op.cc",
        ":caffe2_contrib_srcs",
        ":caffe2_core_srcs",
        ":caffe2_distributed_srcs",
        ":caffe2_ideep_srcs",
        ":caffe2_onnx_srcs",
        ":caffe2_operators_srcs",
        ":caffe2_opt_srcs",
        ":caffe2_perfkernels_srcs",
        ":caffe2_predictor_srcs",
        ":caffe2_quantization_srcs",
        ":caffe2_queue_srcs",
        ":caffe2_serialize_srcs",
        ":caffe2_sgd_srcs",
        ":caffe2_transforms_srcs",
        ":caffe2_utils_srcs",
    ],
    copts = CAFFE2_COPTS + ["-mf16c"],
    linkstatic = 1,
    visibility = ["//visibility:public"],
    deps = [
        ":caffe2_headers",
        ":caffe2_dnnlowp_avx2_ops",
        ":caffe2_perfkernels_avx",
        ":caffe2_perfkernels_avx2",
        ":caffe2_perfkernels_avx512",
        ":caffe2_protos",
        "//third_party/miniz-2.0.8:miniz",
        "@com_google_protobuf//:protobuf",
        "@eigen",
        "@fbgemm//:fbgemm_src_headers",
        "@foxi",
        "@gloo",
        "@onnx",
        "@fmt",
    ] + if_cuda(
        [
            ":caffe2_cuda_cpp",
            ":aten_cuda",
            "@tensorpipe//:tensorpipe_cuda",
        ],
        [
            ":aten",
            "@tensorpipe//:tensorpipe_cpu",
        ],
    ),
    alwayslink = True,
)

cc_library(
    name = "caffe2_cuda_cpp",
    srcs = [":caffe2_cuda_cpp_srcs"],
    copts = CAFFE2_COPTS,
    visibility = ["//visibility:public"],
    deps = [
        ":caffe2_cuda",
        ":caffe2_headers",
    ],
    alwayslink = True,
)

cu_library(
    name = "caffe2_cuda",
    srcs = [":caffe2_cu_srcs"],
    copts = CAFFE2_COPTS + torch_cuda_half_options,
    visibility = ["//visibility:public"],
    deps = [
        ":aten",
        ":caffe2_headers",
        "@cuda//:cublas",
        "@cuda//:curand",
        "@cudnn",
        "@eigen",
        "@gloo",
        "@tensorpipe//:tensorpipe_cuda",
    ],
    alwayslink = True,
)

PERF_COPTS = [
    "-DHAVE_GCC_GET_CPUID",
    "-DUSE_AVX",
    "-DUSE_AVX2",
    "-DTH_HAVE_THREAD",
    "-DHAVE_AVX_CPU_DEFINITION",
    "-DHAVE_AVX2_CPU_DEFINITION",
    "-DENABLE_ALIAS=1",
    "-DHAVE_MALLOC_USABLE_SIZE=1",
    "-DHAVE_MMAP=1",
    "-DHAVE_SHM_OPEN=1",
    "-DHAVE_SHM_UNLINK=1",
    "-DSLEEF_STATIC_LIBS=1",
    "-DTH_BALS_MKL",
    "-D_FILE_OFFSET_BITS=64",
    "-DUSE_FBGEMM",
    "-fvisibility-inlines-hidden",
    "-Wunused-parameter",
    "-fno-math-errno",
    "-fno-trapping-math",
    "-mf16c",
]

PERF_HEADERS = glob([
    "caffe2/perfkernels/*.h",
    "caffe2/core/*.h",
])

cc_library(
    name = "caffe2_perfkernels_avx",
    srcs = glob([
        "caffe2/perfkernels/*_avx.cc",
    ]),
    hdrs = PERF_HEADERS,
    copts = PERF_COPTS + [
        "-mavx",
    ],
    visibility = ["//visibility:public"],
    deps = [
        ":caffe2_headers",
        "//c10",
    ],
    alwayslink = True,
)

cc_library(
    name = "caffe2_perfkernels_avx2",
    srcs = glob([
        "caffe2/perfkernels/*_avx2.cc",
    ]),
    hdrs = PERF_HEADERS,
    copts = PERF_COPTS + [
        "-mavx2",
        "-mfma",
        "-mavx",
    ],
    visibility = ["//visibility:public"],
    deps = [
        ":caffe2_headers",
        "//c10",
    ],
    alwayslink = True,
)

cc_library(
    name = "caffe2_perfkernels_avx512",
    srcs = [
        "caffe2/perfkernels/common_avx512.cc",
    ],
    hdrs = PERF_HEADERS,
    copts = PERF_COPTS + [
        "-mavx512f",
        "-mavx512dq",
        "-mavx512vl",
        "-mavx2",
        "-mfma",
        "-mavx",
    ],
    visibility = ["//visibility:public"],
    deps = [
        ":caffe2_headers",
        "//c10",
    ],
    alwayslink = True,
)

# torch
py_binary(
    name = "gen_version_header",
    srcs = ["tools/setup_helpers/gen_version_header.py"],
)

genrule(
    name = "version_h",
    srcs = ["torch/csrc/api/include/torch/version.h.in", "version.txt"],
    outs = ["torch/csrc/api/include/torch/version.h"],
    cmd = "$(location :gen_version_header) --template-path $(location torch/csrc/api/include/torch/version.h.in) --version-path $(location version.txt) --output-path $@",
    tools = [':gen_version_header'],
)

py_binary(
    name = "stringify_file",
    srcs = ["torch/csrc/jit/codegen/cuda/tools/stringify_file.py"],
)

generated_nvfuser_hdrs = ["generated_" + hdr for hdr in libtorch_nvfuser_generated_headers]

[
    genrule(
        name = name,
        srcs = [src],
        outs = ["nvfuser_resources/{}".format(hdr)],
        cmd = "$(location :stringify_file) -i $< -o $@",
        tools = [":stringify_file"],
    )
    for name, src, hdr in zip(generated_nvfuser_hdrs, libtorch_nvfuser_runtime_sources, libtorch_nvfuser_generated_headers)
]

torch_cuda_headers = glob(["torch/csrc/cuda/*.h"]) + generated_nvfuser_hdrs

cc_library(
    name = "torch_headers",
    hdrs = if_cuda(
        torch_cuda_headers,
    ) + glob(
        [
            "torch/*.h",
            "torch/csrc/**/*.h",
            "torch/csrc/distributed/c10d/*.hpp",
            "torch/lib/libshm/*.h",
            "torch/csrc/generic/*.cpp",
        ],
        exclude = [
            "torch/csrc/autograd/generated/VariableType.h",
            "torch/csrc/autograd/generated/RegistrationDeclarations.h",
            "torch/csrc/autograd/generated/variable_factories.h",
            "torch/csrc/autograd/generated/Functions.h",
        ] + torch_cuda_headers,
    ) + [":cpp_generated_code", ":version_h"],
    includes = [
        "torch/csrc",
        "torch/csrc/api/include",
        "torch/csrc/distributed",
        "torch/lib",
        "torch/lib/libshm",
    ],
    visibility = ["//visibility:public"],
    deps = [
        ":aten_headers",
        ":caffe2_headers",
        "//c10:headers",
        "@local_config_python//:python_headers",
        "@onnx",
    ],
    alwayslink = True,
)

TORCH_COPTS = COMMON_COPTS + [
    "-Dtorch_EXPORTS",
    "-DHAVE_AVX_CPU_DEFINITION",
    "-DHAVE_AVX2_CPU_DEFINITION",
    "-DCAFFE2_USE_GLOO",
    "-fvisibility-inlines-hidden",
    "-fno-math-errno ",
    "-fno-trapping-math",
]

cu_library(
    name = "torch_distributed_cuda",
    srcs = ["torch/csrc/distributed/c10d/quantization/quantization_gpu.cu"],
    deps = [":torch_headers"],
)

cc_library(
    name = "torch",
    srcs = if_cuda(glob(
        libtorch_cuda_sources,
        exclude = [
            "torch/csrc/cuda/python_nccl.cpp",
            "torch/csrc/cuda/nccl.cpp",
            "torch/csrc/distributed/c10d/quantization/quantization_gpu.cu",
        ],
    )) + libtorch_core_sources + libtorch_distributed_sources + torch_cpp_srcs + libtorch_extra_sources + jit_core_sources + [
        ":cpp_generated_code",
    ],
    copts = TORCH_COPTS,
    defines = [
        "CAFFE2_NIGHTLY_VERSION=20200115",
    ],
    visibility = ["//visibility:public"],
    deps = [
        ":caffe2",
        ":torch_headers",
    ] + if_cuda([
        ":torch_distributed_cuda",
        "@cuda//:nvToolsExt",
    ]),
    alwayslink = True,
)

cc_library(
    name = "shm",
    srcs = glob(["torch/lib/libshm/*.cpp"]),
    deps = [
        ":torch",
    ],
)

cc_library(
    name = "libtorch_headers",
    hdrs = glob([
        "**/*.h",
        "**/*.cuh",
    ]) + [
        ":cpp_generated_code",
    ],
    includes = [
        "torch/csrc/api/include",
        "torch/csrc/distributed",
        "torch/lib",
        "torch/lib/libshm",
    ],
    visibility = ["//visibility:public"],
    deps = [
<<<<<<< HEAD
        ":torch_headers",
=======
        ":aten_headers",
        ":caffe2_headers",
        "//c10:headers",
>>>>>>> 92463573
    ],
)

cc_library(
    name = "torch_python",
    srcs = libtorch_python_core_sources + [":python_generated_code"],
    deps = [
        ":torch",
        ":shm",
        "@pybind11",
    ],
)

pybind_extension(
    name = "_C",
    srcs = ["torch/csrc/stub.c"],
    deps = [
        ":torch_python"
    ],
)

# cpp api tests
cc_library(
    name = "test_support",
    testonly = True,
    srcs = [
        "test/cpp/api/support.cpp",
    ],
    hdrs = [
        "test/cpp/api/init_baseline.h",
        "test/cpp/api/optim_baseline.h",
        "test/cpp/api/support.h",
        "test/cpp/common/support.h",
    ],
    deps = [
        ":torch",
        "@com_google_googletest//:gtest_main",
    ],
)

# Torch integration tests rely on a labeled data set from the MNIST database.
# http://yann.lecun.com/exdb/mnist/

# imethod.cpp is excluded since torch/csrc/deploy* build is not yet supported.
cpp_api_tests = glob(
    ["test/cpp/api/*.cpp"],
    exclude = ["test/cpp/api/imethod.cpp"],
)

[
  cc_test(
      name = paths.split_extension(paths.basename(filename))[0].replace("-","_") + "_test",
      size = "medium",
      srcs = [filename],
      deps = [
          ":test_support",
          "@com_google_googletest//:gtest_main",
      ],
  ) for filename in cpp_api_tests
]

test_suite(
    name = "api_tests",
    tests = [
        "any_test",
        "autograd_test",
        "dataloader_test",
        "enum_test",
        "expanding_array_test",
        "functional_test",
        "init_test",
        "integration_test",
        "jit_test",
        "memory_test",
        "misc_test",
        "module_test",
        "modulelist_test",
        "modules_test",
        "nn_utils_test",
        "optim_test",
        "ordered_dict_test",
        "rnn_test",
        "sequential_test",
        "serialize_test",
        "static_test",
        "tensor_options_test",
        "tensor_test",
        "torch_include_test",
    ],
)

# dist autograd tests
cc_test(
    name = "torch_dist_autograd_test",
    size = "small",
    srcs = ["test/cpp/dist_autograd/test_dist_autograd.cpp"],
    tags = [
        "exclusive",
        "gpu-required",
    ],
    deps = [
        ":torch",
        "@com_google_googletest//:gtest_main",
    ],
)

# jit tests
# Because these individual unit tests require custom registering,
# it is easier to mimic the cmake build by globing together a single test.
cc_test(
    name = "jit_tests",
    size = "small",
    srcs = glob([
        "test/cpp/jit/*.cpp",
        "test/cpp/jit/*.h",
        "test/cpp/tensorexpr/*.cpp",
        "test/cpp/tensorexpr/*.h",
    ]),
    linkstatic = True,
    tags = [
        "exclusive",
        "gpu-required",
    ],
    deps = [
        ":torch",
        "@com_google_googletest//:gtest_main",
    ],
)

cc_test(
    name = "lazy_tests",
    size = "small",
    srcs = glob([
        "test/cpp/lazy/*.cpp",
        "test/cpp/lazy/*.h",
    ]),
    linkstatic = True,
    tags = [
        "exclusive",
    ],
    deps = [
        ":torch",
        "@com_google_googletest//:gtest_main",
    ],
)

# all tests
test_suite(
    name = "all_tests",
    tests = [
        "api_tests",
        "jit_tests",
        "torch_dist_autograd_test",
        "//c10:tests",
    ],
)<|MERGE_RESOLUTION|>--- conflicted
+++ resolved
@@ -38,13 +38,9 @@
     ],
 )
 
-<<<<<<< HEAD
 aten_generation_srcs = ["aten/src/ATen/native/native_functions.yaml"] + glob(["aten/src/ATen/templates/**"])
 
-genrule(
-=======
 generate_aten(
->>>>>>> 92463573
     name = "generated_cpp",
     srcs = aten_generation_srcs,
     outs = [
@@ -84,19 +80,14 @@
         "aten/src/ATen/NativeFunctions.h",
         "aten/src/ATen/MetaFunctions.h",
         "aten/src/ATen/MetaFunctions_inl.h",
-<<<<<<< HEAD
         "aten/src/ATen/NativeMetaFunctions.h",
         "aten/src/ATen/RegistrationDeclarations.h",
-=======
         "aten/src/ATen/MethodOperators.h",
->>>>>>> 92463573
         "aten/src/ATen/core/TensorBody.h",
         "aten/src/ATen/core/TensorMethods.cpp",
         "aten/src/ATen/core/ATenOpList.cpp",
     ],
-<<<<<<< HEAD
-    cmd = "$(location :gen) --source-path `dirname $(location aten/src/ATen/native/native_functions.yaml)`/.. --install_dir `dirname $(location aten/src/ATen/Declarations.yaml)`",
-    tools = [":gen"],
+    generator=":gen",
 )
 
 # this hack is due to https://github.com/bazelbuild/bazel/issues/281
@@ -113,10 +104,7 @@
         "aten/src/ATen/RegisterSparseCsrCUDA.cpp",
     ],
     cmd = "$(location :gen) --source-path `dirname $(location aten/src/ATen/native/native_functions.yaml)`/.. --install_dir `dirname $(location aten/src/ATen/RegisterCUDA.cpp)`",
-    tools = [":gen"],
-=======
-    generator=":gen",
->>>>>>> 92463573
+    tools=[":gen"],
 )
 
 py_library(
@@ -296,12 +284,6 @@
 )
 
 filegroup(
-<<<<<<< HEAD
-    name = "th_srcs",
-    srcs = ["aten/src/TH/THGeneral.cpp"],
-)
-
-filegroup(
     name = "aten_cuda_cpp_srcs",
     srcs = glob(
         [
@@ -315,39 +297,6 @@
             "aten/src/THC/*.cpp",
         ],
     ),
-=======
-    name = "aten_cuda_srcs",
-    srcs = [
-        "aten/src/ATen/cuda/CUDABlas.cpp",
-        "aten/src/ATen/cuda/CUDASolver.cpp",
-        "aten/src/ATen/cuda/CUDAContext.cpp",
-        "aten/src/ATen/cuda/CUDAGeneratorImpl.cpp",
-        "aten/src/ATen/cuda/CUDAGraph.cpp",
-        "aten/src/ATen/cuda/CuSparseHandlePool.cpp",
-        "aten/src/ATen/cuda/CublasHandlePool.cpp",
-        "aten/src/ATen/cuda/CusolverDnHandlePool.cpp",
-        "aten/src/ATen/cuda/PinnedMemoryAllocator.cpp",
-        "aten/src/ATen/cuda/detail/CUDAHooks.cpp",
-        "aten/src/ATen/cudnn/AutocastRNN.cpp",
-        "aten/src/ATen/cudnn/Descriptors.cpp",
-        "aten/src/ATen/cudnn/Handle.cpp",
-        "aten/src/ATen/cudnn/Types.cpp",
-        "aten/src/ATen/native/cuda/CUDAUnaryOps.cpp",
-        "aten/src/ATen/native/cuda/TensorShapeCUDA.cpp",
-        "aten/src/ATen/native/cudnn/AffineGridGenerator.cpp",
-        "aten/src/ATen/native/cudnn/BatchNorm.cpp",
-        "aten/src/ATen/native/cudnn/Conv.cpp",
-        "aten/src/ATen/native/cudnn/GridSampler.cpp",
-        "aten/src/ATen/native/cudnn/LossCTC.cpp",
-        "aten/src/ATen/native/cudnn/RNN.cpp",
-        "aten/src/ATen/native/miopen/BatchNorm_miopen.cpp",
-        "aten/src/ATen/native/miopen/Conv_miopen.cpp",
-        "aten/src/ATen/native/miopen/RNN_miopen.cpp",
-        "aten/src/ATen/native/sparse/cuda/SparseCUDATensor.cpp",
-        "aten/src/ATen/native/sparse/cuda/SparseBlas.cpp",
-        "aten/src/ATen/native/sparse/cuda/SparseBlasImpl.cpp",
-    ],
->>>>>>> 92463573
 )
 
 filegroup(
@@ -396,18 +345,6 @@
     },
 )
 
-<<<<<<< HEAD
-header_template_rule(
-    name = "aten_src_TH_THGeneral",
-    src = "aten/src/TH/THGeneral.h.in",
-    out = "aten/src/TH/THGeneral.h",
-    include = "aten/src",
-    substitutions = {
-    },
-)
-
-=======
->>>>>>> 92463573
 cc_library(
     name = "aten_headers",
     hdrs = [
@@ -457,24 +394,6 @@
 )
 
 cc_library(
-<<<<<<< HEAD
-    name = "th",
-    srcs = [
-        ":th_srcs",
-    ],
-    copts = ATEN_COPTS + [
-        "-mavx",
-    ],
-    deps = [
-        ":aten_headers",
-        "@fbgemm",
-        "@mkl",
-    ],
-)
-
-cc_library(
-=======
->>>>>>> 92463573
     name = "aten",
     srcs = [
         ":ATen_CORE_SRCS",
@@ -1855,13 +1774,7 @@
     ],
     visibility = ["//visibility:public"],
     deps = [
-<<<<<<< HEAD
         ":torch_headers",
-=======
-        ":aten_headers",
-        ":caffe2_headers",
-        "//c10:headers",
->>>>>>> 92463573
     ],
 )
 
