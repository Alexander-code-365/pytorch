--- conflicted
+++ resolved
@@ -65,10 +65,7 @@
     'test_linalg',
     'test_logging',
     'test_mkldnn',
-<<<<<<< HEAD
-=======
     'test_model_dump',
->>>>>>> ea75b1ee
     'test_module_init',
     'test_multiprocessing',
     'test_multiprocessing_spawn',
